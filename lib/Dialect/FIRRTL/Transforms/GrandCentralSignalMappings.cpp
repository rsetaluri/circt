--- conflicted
+++ resolved
@@ -329,18 +329,6 @@
   for (auto &mapping : localMappings) {
     Value dst = inst.getResult(portIdx++);
     Value src = mapping.localValue;
-<<<<<<< HEAD
-    if (auto srcNode = dyn_cast_or_null<NodeOp>(src.getDefiningOp())) {
-      auto srcWire = builder.create<WireOp>(
-          srcNode.getLoc(), srcNode.getType(), srcNode.name(),
-          srcNode.nameKind(), srcNode.annotations(), srcNode.inner_symAttr());
-      srcWire->moveAfter(srcNode);
-      srcNode->replaceAllUsesWith(srcWire);
-      src = srcWire;
-      srcNode->erase();
-    }
-=======
->>>>>>> 9f7f3263
     if (mapping.dir == MappingDirection::ProbeRemote)
       std::swap(src, dst);
     builder.create<ConnectOp>(dst, src);
