// RUN: circt-opt -canonicalize='top-down=true region-simplify=true' %s | FileCheck %s

firrtl.circuit "Casts" {

// CHECK-LABEL: firrtl.module @Casts
firrtl.module @Casts(in %ui1 : !firrtl.uint<1>, in %si1 : !firrtl.sint<1>,
    in %clock : !firrtl.clock, in %asyncreset : !firrtl.asyncreset,
    out %out_ui1 : !firrtl.uint<1>, out %out_si1 : !firrtl.sint<1>,
    out %out_clock : !firrtl.clock, out %out_asyncreset : !firrtl.asyncreset) {

  %c1_ui1 = firrtl.constant 1 : !firrtl.uint<1>
  %c1_si1 = firrtl.constant 1 : !firrtl.sint<1>

  /// No effect
  // CHECK: firrtl.connect %out_ui1, %ui1 : !firrtl.uint<1>, !firrtl.uint<1>
  %0 = firrtl.asUInt %ui1 : (!firrtl.uint<1>) -> !firrtl.uint<1>
  firrtl.connect %out_ui1, %0 : !firrtl.uint<1>, !firrtl.uint<1>
  // CHECK: firrtl.connect %out_si1, %si1 : !firrtl.sint<1>, !firrtl.sint<1>
  %1 = firrtl.asSInt %si1 : (!firrtl.sint<1>) -> !firrtl.sint<1>
  firrtl.connect %out_si1, %1 : !firrtl.sint<1>, !firrtl.sint<1>
  // CHECK: firrtl.connect %out_clock, %clock : !firrtl.clock, !firrtl.clock
  %2 = firrtl.asClock %clock : (!firrtl.clock) -> !firrtl.clock
  firrtl.connect %out_clock, %2 : !firrtl.clock, !firrtl.clock
  // CHECK: firrtl.connect %out_asyncreset, %asyncreset : !firrtl.asyncreset, !firrtl.asyncreset
  %3 = firrtl.asAsyncReset %asyncreset : (!firrtl.asyncreset) -> !firrtl.asyncreset
  firrtl.connect %out_asyncreset, %3 : !firrtl.asyncreset, !firrtl.asyncreset

  /// Constant fold.
  // CHECK: firrtl.connect %out_ui1, %c1_ui1 : !firrtl.uint<1>, !firrtl.uint<1>
  %4 = firrtl.asUInt %c1_si1 : (!firrtl.sint<1>) -> !firrtl.uint<1>
  firrtl.connect %out_ui1, %4 : !firrtl.uint<1>, !firrtl.uint<1>
  // CHECK: firrtl.connect %out_si1, %c-1_si1 : !firrtl.sint<1>, !firrtl.sint<1>
  %5 = firrtl.asSInt %c1_ui1 : (!firrtl.uint<1>) -> !firrtl.sint<1>
  firrtl.connect %out_si1, %5 : !firrtl.sint<1>, !firrtl.sint<1>
  // CHECK: firrtl.connect %out_clock, %c1_clock : !firrtl.clock, !firrtl.clock
  %6 = firrtl.asClock %c1_ui1 : (!firrtl.uint<1>) -> !firrtl.clock
  firrtl.connect %out_clock, %6 : !firrtl.clock, !firrtl.clock
  // CHECK: firrtl.connect %out_asyncreset, %c1_asyncreset : !firrtl.asyncreset, !firrtl.asyncreset
  %7 = firrtl.asAsyncReset %c1_ui1 : (!firrtl.uint<1>) -> !firrtl.asyncreset
  firrtl.connect %out_asyncreset, %7 : !firrtl.asyncreset, !firrtl.asyncreset
}

// CHECK-LABEL: firrtl.module @Div
firrtl.module @Div(in %a: !firrtl.uint<4>,
                   out %b: !firrtl.uint<4>,
                   in %c: !firrtl.sint<4>,
                   out %d: !firrtl.sint<5>,
                   in %e: !firrtl.uint,
                   out %f: !firrtl.uint,
                   in %g: !firrtl.sint,
                   out %h: !firrtl.sint,
                   out %i: !firrtl.uint<4>) {

  // CHECK-DAG: [[ONE_i4:%.+]] = firrtl.constant 1 : !firrtl.uint<4>
  // CHECK-DAG: [[ONE_s5:%.+]] = firrtl.constant 1 : !firrtl.sint<5>
  // CHECK-DAG: [[ONE_i2:%.+]] = firrtl.constant 1 : !firrtl.uint
  // CHECK-DAG: [[ONE_s2:%.+]] = firrtl.constant 1 : !firrtl.sint
  // CHECK-DAG: [[ZERO_i4:%.+]] = firrtl.constant 0 : !firrtl.uint<4>

  // Check that 'div(a, a) -> 1' works for known UInt widths.
  // CHECK: firrtl.connect %b, [[ONE_i4]]
  %0 = firrtl.div %a, %a : (!firrtl.uint<4>, !firrtl.uint<4>) -> !firrtl.uint<4>
  firrtl.connect %b, %0 : !firrtl.uint<4>, !firrtl.uint<4>

  // Check that 'div(c, c) -> 1' works for known SInt widths.
  // CHECK: firrtl.connect %d, [[ONE_s5]] : !firrtl.sint<5>, !firrtl.sint<5>
  %1 = firrtl.div %c, %c : (!firrtl.sint<4>, !firrtl.sint<4>) -> !firrtl.sint<5>
  firrtl.connect %d, %1 : !firrtl.sint<5>, !firrtl.sint<5>

  // Check that 'div(e, e) -> 1' works for unknown UInt widths.
  // CHECK: firrtl.connect %f, [[ONE_i2]]
  %2 = firrtl.div %e, %e : (!firrtl.uint, !firrtl.uint) -> !firrtl.uint
  firrtl.connect %f, %2 : !firrtl.uint, !firrtl.uint

  // Check that 'div(g, g) -> 1' works for unknown SInt widths.
  // CHECK: firrtl.connect %h, [[ONE_s2]]
  %3 = firrtl.div %g, %g : (!firrtl.sint, !firrtl.sint) -> !firrtl.sint
  firrtl.connect %h, %3 : !firrtl.sint, !firrtl.sint

  // Check that 'div(a, 1) -> a' for known UInt widths.
  // CHECK: firrtl.connect %b, %a
  %c1_ui2 = firrtl.constant 1 : !firrtl.uint<2>
  %4 = firrtl.div %a, %c1_ui2 : (!firrtl.uint<4>, !firrtl.uint<2>) -> !firrtl.uint<4>
  firrtl.connect %b, %4 : !firrtl.uint<4>, !firrtl.uint<4>

  // CHECK: firrtl.connect %i, %c5_ui4
  %c1_ui4 = firrtl.constant 15 : !firrtl.uint<4>
  %c3_ui4 = firrtl.constant 3 : !firrtl.uint<4>
  %5 = firrtl.div %c1_ui4, %c3_ui4 : (!firrtl.uint<4>, !firrtl.uint<4>) -> !firrtl.uint<4>
  firrtl.connect %i, %5 : !firrtl.uint<4>, !firrtl.uint<4>

  // CHECK: firrtl.connect %i, [[ZERO_i4]]
  %invalid_ui4 = firrtl.invalidvalue : !firrtl.uint<4>
  %6 = firrtl.div %invalid_ui4, %a : (!firrtl.uint<4>, !firrtl.uint<4>) -> !firrtl.uint<4>
  firrtl.connect %i, %6 : !firrtl.uint<4>, !firrtl.uint<4>
}

// CHECK-LABEL: @Rem
firrtl.module @Rem(in %a: !firrtl.uint<4>, out %b: !firrtl.uint<4>) {
  // CHECK-DAG: %[[ZERO_i4:.+]] = firrtl.constant 0 : !firrtl.uint<4>

  %invalid_i4 = firrtl.invalidvalue : !firrtl.uint<4>

  // CHECK: firrtl.connect %b, %[[ZERO_i4]]
  %rem = firrtl.rem %invalid_i4, %a : (!firrtl.uint<4>, !firrtl.uint<4>) -> !firrtl.uint<4>
  firrtl.connect %b, %rem : !firrtl.uint<4>, !firrtl.uint<4>
}

// CHECK-LABEL: firrtl.module @And
firrtl.module @And(in %in: !firrtl.uint<4>,
                   in %sin: !firrtl.sint<4>,
                   out %out: !firrtl.uint<4>) {
  // CHECK: firrtl.connect %out, %c1_ui4
  %c1_ui4 = firrtl.constant 1 : !firrtl.uint<4>
  %c3_ui4 = firrtl.constant 3 : !firrtl.uint<4>
  %0 = firrtl.and %c3_ui4, %c1_ui4 : (!firrtl.uint<4>, !firrtl.uint<4>) -> !firrtl.uint<4>
  firrtl.connect %out, %0 : !firrtl.uint<4>, !firrtl.uint<4>

  // CHECK: firrtl.connect %out, %in
  %c15_ui4 = firrtl.constant 15 : !firrtl.uint<4>
  %1 = firrtl.and %in, %c15_ui4 : (!firrtl.uint<4>, !firrtl.uint<4>) -> !firrtl.uint<4>
  firrtl.connect %out, %1 : !firrtl.uint<4>, !firrtl.uint<4>

  // CHECK: firrtl.connect %out, %c0_ui4
  %c1_ui0 = firrtl.constant 0 : !firrtl.uint<4>
  %2 = firrtl.and %in, %c1_ui0 : (!firrtl.uint<4>, !firrtl.uint<4>) -> !firrtl.uint<4>
  firrtl.connect %out, %2 : !firrtl.uint<4>, !firrtl.uint<4>

  // CHECK: firrtl.connect %out, %in
  %3 = firrtl.and %in, %in : (!firrtl.uint<4>, !firrtl.uint<4>) -> !firrtl.uint<4>
  firrtl.connect %out, %3 : !firrtl.uint<4>, !firrtl.uint<4>

  // Mixed type inputs - the constant is zero extended, not sign extended, so it
  // cannot be folded!

  // CHECK: firrtl.and %in, %c3_ui2
  // CHECK-NEXT: firrtl.connect %out,
  %c3_ui2 = firrtl.constant 3 : !firrtl.uint<2>
  %4 = firrtl.and %in, %c3_ui2 : (!firrtl.uint<4>, !firrtl.uint<2>) -> !firrtl.uint<4>
  firrtl.connect %out, %4 : !firrtl.uint<4>, !firrtl.uint<4>

  // Mixed type input and outputs.

  // CHECK: firrtl.connect %out, %c1_ui4
  %c1_si4 = firrtl.constant 1 : !firrtl.sint<4>
  %5 = firrtl.and %c1_si4, %c1_si4 : (!firrtl.sint<4>, !firrtl.sint<4>) -> !firrtl.uint<4>
  firrtl.connect %out, %5 : !firrtl.uint<4>, !firrtl.uint<4>

  // CHECK: [[AND:%.+]] = firrtl.and %sin, %sin
  // CHECK-NEXT: firrtl.connect %out, [[AND]]
  %6 = firrtl.and %sin, %sin : (!firrtl.sint<4>, !firrtl.sint<4>) -> !firrtl.uint<4>
  firrtl.connect %out, %6 : !firrtl.uint<4>, !firrtl.uint<4>

  // CHECK: firrtl.connect %out, %c0_ui4
  %invalid_ui4 = firrtl.invalidvalue : !firrtl.uint<4>
  %7 = firrtl.and %in, %invalid_ui4 : (!firrtl.uint<4>, !firrtl.uint<4>) -> !firrtl.uint<4>
  firrtl.connect %out, %7 : !firrtl.uint<4>, !firrtl.uint<4>

  // CHECK: firrtl.connect %out, %c0_ui4
  %8 = firrtl.and %invalid_ui4, %in : (!firrtl.uint<4>, !firrtl.uint<4>) -> !firrtl.uint<4>
  firrtl.connect %out, %8 : !firrtl.uint<4>, !firrtl.uint<4>
}

// CHECK-LABEL: firrtl.module @Or
firrtl.module @Or(in %in: !firrtl.uint<4>,
                  in %sin: !firrtl.sint<4>,
                  out %out: !firrtl.uint<4>) {
  // CHECK: firrtl.connect %out, %c7_ui4
  %c4_ui4 = firrtl.constant 4 : !firrtl.uint<4>
  %c3_ui4 = firrtl.constant 3 : !firrtl.uint<4>
  %0 = firrtl.or %c3_ui4, %c4_ui4 : (!firrtl.uint<4>, !firrtl.uint<4>) -> !firrtl.uint<4>
  firrtl.connect %out, %0 : !firrtl.uint<4>, !firrtl.uint<4>

  // CHECK: firrtl.connect %out, %c15_ui4
  %c1_ui15 = firrtl.constant 15 : !firrtl.uint<4>
  %1 = firrtl.or %in, %c1_ui15 : (!firrtl.uint<4>, !firrtl.uint<4>) -> !firrtl.uint<4>
  firrtl.connect %out, %1 : !firrtl.uint<4>, !firrtl.uint<4>

  // CHECK: firrtl.connect %out, %in
  %c1_ui0 = firrtl.constant 0 : !firrtl.uint<4>
  %2 = firrtl.or %in, %c1_ui0 : (!firrtl.uint<4>, !firrtl.uint<4>) -> !firrtl.uint<4>
  firrtl.connect %out, %2 : !firrtl.uint<4>, !firrtl.uint<4>

  // CHECK: firrtl.connect %out, %in
  %3 = firrtl.or %in, %in : (!firrtl.uint<4>, !firrtl.uint<4>) -> !firrtl.uint<4>
  firrtl.connect %out, %3 : !firrtl.uint<4>, !firrtl.uint<4>

  // Mixed type input and outputs.

  // CHECK: firrtl.connect %out, %c1_ui4
  %c1_si4 = firrtl.constant 1 : !firrtl.sint<4>
  %5 = firrtl.or %c1_si4, %c1_si4 : (!firrtl.sint<4>, !firrtl.sint<4>) -> !firrtl.uint<4>
  firrtl.connect %out, %5 : !firrtl.uint<4>, !firrtl.uint<4>

  // CHECK: [[OR:%.+]] = firrtl.or %sin, %sin
  // CHECK-NEXT: firrtl.connect %out, [[OR]]
  %6 = firrtl.or %sin, %sin : (!firrtl.sint<4>, !firrtl.sint<4>) -> !firrtl.uint<4>
  firrtl.connect %out, %6 : !firrtl.uint<4>, !firrtl.uint<4>

  // CHECK: firrtl.connect %out, %in
  %invalid_ui4 = firrtl.invalidvalue : !firrtl.uint<4>
  %7 = firrtl.or %in, %invalid_ui4 : (!firrtl.uint<4>, !firrtl.uint<4>) -> !firrtl.uint<4>
  firrtl.connect %out, %7 : !firrtl.uint<4>, !firrtl.uint<4>

  // CHECK: firrtl.connect %out, %in
  %8 = firrtl.or %invalid_ui4, %in : (!firrtl.uint<4>, !firrtl.uint<4>) -> !firrtl.uint<4>
  firrtl.connect %out, %8 : !firrtl.uint<4>, !firrtl.uint<4>

  // CHECK: firrtl.or %sin, %invalid_si4
  %invalid_si4 = firrtl.invalidvalue : !firrtl.sint<4>
  %9 = firrtl.or %sin, %invalid_si4 : (!firrtl.sint<4>, !firrtl.sint<4>) -> !firrtl.uint<4>
  firrtl.connect %out, %9 : !firrtl.uint<4>, !firrtl.uint<4>
}

// CHECK-LABEL: firrtl.module @Xor
firrtl.module @Xor(in %in: !firrtl.uint<4>,
                   in %sin: !firrtl.sint<4>,
                   out %out: !firrtl.uint<4>) {
  // CHECK: firrtl.connect %out, %c2_ui4
  %c1_ui4 = firrtl.constant 1 : !firrtl.uint<4>
  %c3_ui4 = firrtl.constant 3 : !firrtl.uint<4>
  %0 = firrtl.xor %c3_ui4, %c1_ui4 : (!firrtl.uint<4>, !firrtl.uint<4>) -> !firrtl.uint<4>
  firrtl.connect %out, %0 : !firrtl.uint<4>, !firrtl.uint<4>

  // CHECK: firrtl.connect %out, %in
  %c1_ui0 = firrtl.constant 0 : !firrtl.uint<4>
  %2 = firrtl.xor %in, %c1_ui0 : (!firrtl.uint<4>, !firrtl.uint<4>) -> !firrtl.uint<4>
  firrtl.connect %out, %2 : !firrtl.uint<4>, !firrtl.uint<4>

  // CHECK: firrtl.connect %out, %c0_ui4
  %3 = firrtl.xor %in, %in : (!firrtl.uint<4>, !firrtl.uint<4>) -> !firrtl.uint<4>
  firrtl.connect %out, %3 : !firrtl.uint<4>, !firrtl.uint<4>

  // Mixed type input and outputs.

  // CHECK: firrtl.connect %out, %c0_ui4
  %6 = firrtl.xor %sin, %sin : (!firrtl.sint<4>, !firrtl.sint<4>) -> !firrtl.uint<4>
  firrtl.connect %out, %6 : !firrtl.uint<4>, !firrtl.uint<4>

  // CHECK: firrtl.connect %out, %in
  %invalid_ui4 = firrtl.invalidvalue : !firrtl.uint<4>
  %7 = firrtl.xor %in, %invalid_ui4 : (!firrtl.uint<4>, !firrtl.uint<4>) -> !firrtl.uint<4>
  firrtl.connect %out, %7 : !firrtl.uint<4>, !firrtl.uint<4>

  // CHECK: firrtl.connect %out, %in
  %8 = firrtl.xor %invalid_ui4, %in : (!firrtl.uint<4>, !firrtl.uint<4>) -> !firrtl.uint<4>
  firrtl.connect %out, %8 : !firrtl.uint<4>, !firrtl.uint<4>

  // CHECK: firrtl.xor %sin, %invalid_si4
  %invalid_si4 = firrtl.invalidvalue : !firrtl.sint<4>
  %9 = firrtl.xor %sin, %invalid_si4 : (!firrtl.sint<4>, !firrtl.sint<4>) -> !firrtl.uint<4>
  firrtl.connect %out, %9 : !firrtl.uint<4>, !firrtl.uint<4>
}

// CHECK-LABEL: firrtl.module @EQ
firrtl.module @EQ(in %in1: !firrtl.uint<1>,
                  in %in4: !firrtl.uint<4>,
                  out %out: !firrtl.uint<1>) {
  // CHECK: firrtl.connect %out, %in1
  %c1_ui1 = firrtl.constant 1 : !firrtl.uint<1>
  %0 = firrtl.eq %in1, %c1_ui1 : (!firrtl.uint<1>, !firrtl.uint<1>) -> !firrtl.uint<1>
  firrtl.connect %out, %0 : !firrtl.uint<1>, !firrtl.uint<1>

  // Issue #368: https://github.com/llvm/circt/issues/368
  %c3_ui2 = firrtl.constant 3 : !firrtl.uint<2>
  %1 = firrtl.eq %in1, %c3_ui2 : (!firrtl.uint<1>, !firrtl.uint<2>) -> !firrtl.uint<1>
  firrtl.connect %out, %1 : !firrtl.uint<1>, !firrtl.uint<1>
  // CHECK: firrtl.eq %in1, %c3_ui2
  // CHECK-NEXT: firrtl.connect

  %c0_ui1 = firrtl.constant 0 : !firrtl.uint<1>
  %2 = firrtl.eq %in1, %c0_ui1 : (!firrtl.uint<1>, !firrtl.uint<1>) -> !firrtl.uint<1>
  firrtl.connect %out, %2 : !firrtl.uint<1>, !firrtl.uint<1>
  // CHECK-NEXT: firrtl.not %in1
  // CHECK-NEXT: firrtl.connect

  %c15_ui4 = firrtl.constant 15 : !firrtl.uint<4>
  %3 = firrtl.eq %in4, %c15_ui4 : (!firrtl.uint<4>, !firrtl.uint<4>) -> !firrtl.uint<1>
  firrtl.connect %out, %3 : !firrtl.uint<1>, !firrtl.uint<1>
  // CHECK: firrtl.andr %in4
  // CHECK-NEXT: firrtl.connect

  %4 = firrtl.eq %in4, %c0_ui1 : (!firrtl.uint<4>, !firrtl.uint<1>) -> !firrtl.uint<1>
  firrtl.connect %out, %4 : !firrtl.uint<1>, !firrtl.uint<1>

  // CHECK: [[ORR:%.+]] = firrtl.orr %in4
  // CHECK-NEXT: firrtl.not [[ORR]]
  // CHECK-NEXT: firrtl.connect
}

// CHECK-LABEL: firrtl.module @NEQ
firrtl.module @NEQ(in %in1: !firrtl.uint<1>,
                   in %in4: !firrtl.uint<4>,
                   out %out: !firrtl.uint<1>) {
  // CHECK: firrtl.connect %out, %in
  %c0_ui1 = firrtl.constant 0 : !firrtl.uint<1>
  %0 = firrtl.neq %in1, %c0_ui1 : (!firrtl.uint<1>, !firrtl.uint<1>) -> !firrtl.uint<1>
  firrtl.connect %out, %0 : !firrtl.uint<1>, !firrtl.uint<1>

  %c1_ui1 = firrtl.constant 1 : !firrtl.uint<1>
  %1 = firrtl.neq %in1, %c1_ui1 : (!firrtl.uint<1>, !firrtl.uint<1>) -> !firrtl.uint<1>
  firrtl.connect %out, %1 : !firrtl.uint<1>, !firrtl.uint<1>
  // CHECK-NEXT: firrtl.not %in1
  // CHECK-NEXT: firrtl.connect

  %2 = firrtl.neq %in4, %c0_ui1 : (!firrtl.uint<4>, !firrtl.uint<1>) -> !firrtl.uint<1>
  firrtl.connect %out, %2 : !firrtl.uint<1>, !firrtl.uint<1>
  // CHECK: firrtl.orr %in4
  // CHECK-NEXT: firrtl.connec

  %c15_ui4 = firrtl.constant 15 : !firrtl.uint<4>
  %3 = firrtl.neq %in4, %c15_ui4 : (!firrtl.uint<4>, !firrtl.uint<4>) -> !firrtl.uint<1>
  firrtl.connect %out, %3 : !firrtl.uint<1>, !firrtl.uint<1>
  // CHECK: [[ANDR:%.+]] = firrtl.andr %in4
  // CHECK-NEXT: firrtl.not [[ANDR]]
  // CHECK-NEXT: firrtl.connect

}

// CHECK-LABEL: firrtl.module @Cat
firrtl.module @Cat(in %in4: !firrtl.uint<4>,
                   out %out4: !firrtl.uint<4>,
                   out %outcst: !firrtl.uint<8>) {

  // CHECK: firrtl.connect %out4, %in4
  %0 = firrtl.bits %in4 3 to 2 : (!firrtl.uint<4>) -> !firrtl.uint<2>
  %1 = firrtl.bits %in4 1 to 0 : (!firrtl.uint<4>) -> !firrtl.uint<2>
  %2 = firrtl.cat %0, %1 : (!firrtl.uint<2>, !firrtl.uint<2>) -> !firrtl.uint<4>
  firrtl.connect %out4, %2 : !firrtl.uint<4>, !firrtl.uint<4>

  // CHECK: firrtl.connect %outcst, %c243_ui8
  %c15_ui4 = firrtl.constant 15 : !firrtl.uint<4>
  %c3_ui4 = firrtl.constant 3 : !firrtl.uint<4>
  %3 = firrtl.cat %c15_ui4, %c3_ui4 : (!firrtl.uint<4>, !firrtl.uint<4>) -> !firrtl.uint<8>
  firrtl.connect %outcst, %3 : !firrtl.uint<8>, !firrtl.uint<8>
 }

// CHECK-LABEL: firrtl.module @Bits
firrtl.module @Bits(in %in1: !firrtl.uint<1>,
                    in %in4: !firrtl.uint<4>,
                    out %out1: !firrtl.uint<1>,
                    out %out2: !firrtl.uint<2>,
                    out %out4: !firrtl.uint<4>) {
  // CHECK: firrtl.connect %out1, %in1
  %0 = firrtl.bits %in1 0 to 0 : (!firrtl.uint<1>) -> !firrtl.uint<1>
  firrtl.connect %out1, %0 : !firrtl.uint<1>, !firrtl.uint<1>

  // CHECK: firrtl.connect %out4, %in4
  %1 = firrtl.bits %in4 3 to 0 : (!firrtl.uint<4>) -> !firrtl.uint<4>
  firrtl.connect %out4, %1 : !firrtl.uint<4>, !firrtl.uint<4>

  // CHECK: firrtl.connect %out2, %c1_ui2
  %c10_ui4 = firrtl.constant 10 : !firrtl.uint<4>
  %2 = firrtl.bits %c10_ui4 2 to 1 : (!firrtl.uint<4>) -> !firrtl.uint<2>
  firrtl.connect %out2, %2 : !firrtl.uint<2>, !firrtl.uint<2>


  // CHECK: firrtl.bits %in4 2 to 2 : (!firrtl.uint<4>) -> !firrtl.uint<1>
  // CHECK-NEXT: firrtl.connect %out1, %
  %3 = firrtl.bits %in4 3 to 1 : (!firrtl.uint<4>) -> !firrtl.uint<3>
  %4 = firrtl.bits %3 1 to 1 : (!firrtl.uint<3>) -> !firrtl.uint<1>
  firrtl.connect %out1, %4 : !firrtl.uint<1>, !firrtl.uint<1>

  // CHECK: firrtl.connect %out1, %in1
  %5 = firrtl.bits %in1 0 to 0 : (!firrtl.uint<1>) -> !firrtl.uint<1>
  firrtl.connect %out1, %5 : !firrtl.uint<1>, !firrtl.uint<1>
}

// CHECK-LABEL: firrtl.module @Head
firrtl.module @Head(in %in4u: !firrtl.uint<4>,
                    out %out1u: !firrtl.uint<1>,
                    out %out3u: !firrtl.uint<3>) {
  // CHECK: [[BITS:%.+]] = firrtl.bits %in4u 3 to 3
  // CHECK-NEXT: firrtl.connect %out1u, [[BITS]]
  %0 = firrtl.head %in4u, 1 : (!firrtl.uint<4>) -> !firrtl.uint<1>
  firrtl.connect %out1u, %0 : !firrtl.uint<1>, !firrtl.uint<1>

  // CHECK: [[BITS:%.+]] = firrtl.bits %in4u 3 to 1
  // CHECK-NEXT: firrtl.connect %out3u, [[BITS]]
  %1 = firrtl.head %in4u, 3 : (!firrtl.uint<4>) -> !firrtl.uint<3>
  firrtl.connect %out3u, %1 : !firrtl.uint<3>, !firrtl.uint<3>

  // CHECK: firrtl.connect %out3u, %c5_ui3
  %c10_ui4 = firrtl.constant 10 : !firrtl.uint<4>
  %2 = firrtl.head %c10_ui4, 3 : (!firrtl.uint<4>) -> !firrtl.uint<3>
  firrtl.connect %out3u, %2 : !firrtl.uint<3>, !firrtl.uint<3>
}

// CHECK-LABEL: firrtl.module @Mux
firrtl.module @Mux(in %in: !firrtl.uint<4>,
                   in %cond: !firrtl.uint<1>,
                   out %out: !firrtl.uint<4>,
                   out %out1: !firrtl.uint<1>) {
  // CHECK: firrtl.connect %out, %in
  %0 = firrtl.mux (%cond, %in, %in) : (!firrtl.uint<1>, !firrtl.uint<4>, !firrtl.uint<4>) -> !firrtl.uint<4>
  firrtl.connect %out, %0 : !firrtl.uint<4>, !firrtl.uint<4>

  // CHECK: firrtl.connect %out, %c7_ui4
  %c7_ui4 = firrtl.constant 7 : !firrtl.uint<4>
  %c1_ui0 = firrtl.constant 0 : !firrtl.uint<1>
  %2 = firrtl.mux (%c1_ui0, %in, %c7_ui4) : (!firrtl.uint<1>, !firrtl.uint<4>, !firrtl.uint<4>) -> !firrtl.uint<4>
  firrtl.connect %out, %2 : !firrtl.uint<4>, !firrtl.uint<4>

  // CHECK: firrtl.connect %out1, %cond
  %c1_ui1 = firrtl.constant 1 : !firrtl.uint<1>
  %3 = firrtl.mux (%cond, %c1_ui1, %c1_ui0) : (!firrtl.uint<1>, !firrtl.uint<1>, !firrtl.uint<1>) -> !firrtl.uint<1>
  firrtl.connect %out1, %3 : !firrtl.uint<1>, !firrtl.uint<1>

  // CHECK: firrtl.connect %out, %in
  %invalid_ui4 = firrtl.invalidvalue : !firrtl.uint<4>
  %4 = firrtl.mux (%cond, %in, %invalid_ui4) : (!firrtl.uint<1>, !firrtl.uint<4>, !firrtl.uint<4>) -> !firrtl.uint<4>
  firrtl.connect %out, %4 : !firrtl.uint<4>, !firrtl.uint<4>

  // CHECK: firrtl.connect %out, %in
  %5 = firrtl.mux (%cond, %invalid_ui4, %in) : (!firrtl.uint<1>, !firrtl.uint<4>, !firrtl.uint<4>) -> !firrtl.uint<4>
  firrtl.connect %out, %5 : !firrtl.uint<4>, !firrtl.uint<4>

  // CHECK: firrtl.connect %out, %invalid_ui4
  %6 = firrtl.mux (%cond, %invalid_ui4, %invalid_ui4) : (!firrtl.uint<1>, !firrtl.uint<4>, !firrtl.uint<4>) -> !firrtl.uint<4>
  firrtl.connect %out, %6 : !firrtl.uint<4>, !firrtl.uint<4>
}

// CHECK-LABEL: firrtl.module @Pad
firrtl.module @Pad(in %in1u: !firrtl.uint<1>,
                   out %out1u: !firrtl.uint<1>,
                   out %outu: !firrtl.uint<4>,
                   out %outs: !firrtl.sint<4>) {
  // CHECK: firrtl.connect %out1u, %in1u
  %0 = firrtl.pad %in1u, 1 : (!firrtl.uint<1>) -> !firrtl.uint<1>
  firrtl.connect %out1u, %0 : !firrtl.uint<1>, !firrtl.uint<1>

  // CHECK: firrtl.connect %outu, %c1_ui4
  %c1_ui0 = firrtl.constant 1 : !firrtl.uint<1>
  %1 = firrtl.pad %c1_ui0, 4 : (!firrtl.uint<1>) -> !firrtl.uint<4>
  firrtl.connect %outu, %1 : !firrtl.uint<4>, !firrtl.uint<4>

  // CHECK: firrtl.connect %outs, %c-1_si4
  %c1_si1 = firrtl.constant -1 : !firrtl.sint<1>
  %2 = firrtl.pad %c1_si1, 4 : (!firrtl.sint<1>) -> !firrtl.sint<4>
  firrtl.connect %outs, %2 : !firrtl.sint<4>, !firrtl.sint<4>
}

// CHECK-LABEL: firrtl.module @Shl
firrtl.module @Shl(in %in1u: !firrtl.uint<1>,
                   out %out1u: !firrtl.uint<1>,
                   out %outu: !firrtl.uint<4>) {
  // CHECK: firrtl.connect %out1u, %in1u
  %0 = firrtl.shl %in1u, 0 : (!firrtl.uint<1>) -> !firrtl.uint<1>
  firrtl.connect %out1u, %0 : !firrtl.uint<1>, !firrtl.uint<1>

  // CHECK: firrtl.connect %outu, %c8_ui4
  %c1_ui0 = firrtl.constant 1 : !firrtl.uint<1>
  %1 = firrtl.shl %c1_ui0, 3 : (!firrtl.uint<1>) -> !firrtl.uint<4>
  firrtl.connect %outu, %1 : !firrtl.uint<4>, !firrtl.uint<4>
}

// CHECK-LABEL: firrtl.module @Shr
firrtl.module @Shr(in %in1u: !firrtl.uint<1>,
                   in %in4u: !firrtl.uint<4>,
                   in %in1s: !firrtl.sint<1>,
                   in %in4s: !firrtl.sint<4>,
                   in %in0u: !firrtl.uint<0>,
                   out %out1s: !firrtl.sint<1>,
                   out %out1u: !firrtl.uint<1>,
                   out %outu: !firrtl.uint<4>) {
  // CHECK: firrtl.connect %out1u, %in1u
  %0 = firrtl.shr %in1u, 0 : (!firrtl.uint<1>) -> !firrtl.uint<1>
  firrtl.connect %out1u, %0 : !firrtl.uint<1>, !firrtl.uint<1>

  // CHECK: firrtl.connect %out1u, %c0_ui1
  %1 = firrtl.shr %in4u, 4 : (!firrtl.uint<4>) -> !firrtl.uint<1>
  firrtl.connect %out1u, %1 : !firrtl.uint<1>, !firrtl.uint<1>

  // CHECK: firrtl.connect %out1u, %c0_ui1
  %2 = firrtl.shr %in4u, 5 : (!firrtl.uint<4>) -> !firrtl.uint<1>
  firrtl.connect %out1u, %2 : !firrtl.uint<1>, !firrtl.uint<1>

  // CHECK: [[BITS:%.+]] = firrtl.bits %in4s 3 to 3
  // CHECK-NEXT: [[CAST:%.+]] = firrtl.asSInt [[BITS]]
  // CHECK-NEXT: firrtl.connect %out1s, [[CAST]]
  %3 = firrtl.shr %in4s, 3 : (!firrtl.sint<4>) -> !firrtl.sint<1>
  firrtl.connect %out1s, %3 : !firrtl.sint<1>, !firrtl.sint<1>

  // CHECK: [[BITS:%.+]] = firrtl.bits %in4s 3 to 3
  // CHECK-NEXT: [[CAST:%.+]] = firrtl.asSInt [[BITS]]
  // CHECK-NEXT: firrtl.connect %out1s, [[CAST]]
  %4 = firrtl.shr %in4s, 4 : (!firrtl.sint<4>) -> !firrtl.sint<1>
  firrtl.connect %out1s, %4 : !firrtl.sint<1>, !firrtl.sint<1>

  // CHECK: [[BITS:%.+]] = firrtl.bits %in4s 3 to 3
  // CHECK-NEXT: [[CAST:%.+]] = firrtl.asSInt [[BITS]]
  // CHECK-NEXT: firrtl.connect %out1s, [[CAST]]
  %5 = firrtl.shr %in4s, 5 : (!firrtl.sint<4>) -> !firrtl.sint<1>
  firrtl.connect %out1s, %5 : !firrtl.sint<1>, !firrtl.sint<1>

  // CHECK: firrtl.connect %out1u, %c1_ui1
  %c12_ui4 = firrtl.constant 12 : !firrtl.uint<4>
  %6 = firrtl.shr %c12_ui4, 3 : (!firrtl.uint<4>) -> !firrtl.uint<1>
  firrtl.connect %out1u, %6 : !firrtl.uint<1>, !firrtl.uint<1>

  // CHECK: [[BITS:%.+]] = firrtl.bits %in4u 3 to 3
  // CHECK-NEXT: firrtl.connect %out1u, [[BITS]]
  %7 = firrtl.shr %in4u, 3 : (!firrtl.uint<4>) -> !firrtl.uint<1>
  firrtl.connect %out1u, %7 : !firrtl.uint<1>, !firrtl.uint<1>

  // Issue #313: https://github.com/llvm/circt/issues/313
  // CHECK: firrtl.connect %out1s, %in1s : !firrtl.sint<1>, !firrtl.sint<1>
  %8 = firrtl.shr %in1s, 42 : (!firrtl.sint<1>) -> !firrtl.sint<1>
  firrtl.connect %out1s, %8 : !firrtl.sint<1>, !firrtl.sint<1>

  // Issue #1064: https://github.com/llvm/circt/issues/1064
  %c1_ui1 = firrtl.constant 1 : !firrtl.uint<1>
  %9 = firrtl.dshr %in0u, %c1_ui1 : (!firrtl.uint<0>, !firrtl.uint<1>) -> !firrtl.uint<0>
  firrtl.connect %out1u, %9 : !firrtl.uint<1>, !firrtl.uint<0>
}

// CHECK-LABEL: firrtl.module @Tail
firrtl.module @Tail(in %in4u: !firrtl.uint<4>,
                    out %out1u: !firrtl.uint<1>,
                    out %out3u: !firrtl.uint<3>) {
  // CHECK: [[BITS:%.+]] = firrtl.bits %in4u 0 to 0
  // CHECK-NEXT: firrtl.connect %out1u, [[BITS]]
  %0 = firrtl.tail %in4u, 3 : (!firrtl.uint<4>) -> !firrtl.uint<1>
  firrtl.connect %out1u, %0 : !firrtl.uint<1>, !firrtl.uint<1>

  // CHECK: [[BITS:%.+]] = firrtl.bits %in4u 2 to 0
  // CHECK-NEXT: firrtl.connect %out3u, [[BITS]]
  %1 = firrtl.tail %in4u, 1 : (!firrtl.uint<4>) -> !firrtl.uint<3>
  firrtl.connect %out3u, %1 : !firrtl.uint<3>, !firrtl.uint<3>


  // CHECK: firrtl.connect %out3u, %c2_ui3
  %c10_ui4 = firrtl.constant 10 : !firrtl.uint<4>
  %2 = firrtl.tail %c10_ui4, 1 : (!firrtl.uint<4>) -> !firrtl.uint<3>
  firrtl.connect %out3u, %2 : !firrtl.uint<3>, !firrtl.uint<3>
}

// CHECK-LABEL: firrtl.module @Andr
firrtl.circuit "Andr" {
  firrtl.module @Andr(out %a: !firrtl.uint<1>, out %b: !firrtl.uint<1>,
                      out %c: !firrtl.uint<1>, out %d: !firrtl.uint<1>) {
    %c2_ui2 = firrtl.constant 2 : !firrtl.uint<2>
    %c3_ui2 = firrtl.constant 3 : !firrtl.uint<2>
    %cn2_si2 = firrtl.constant -2 : !firrtl.sint<2>
    %cn1_si2 = firrtl.constant -1 : !firrtl.sint<2>
    %0 = firrtl.andr %c2_ui2 : (!firrtl.uint<2>) -> !firrtl.uint<1>
    %1 = firrtl.andr %c3_ui2 : (!firrtl.uint<2>) -> !firrtl.uint<1>
    %2 = firrtl.andr %cn2_si2 : (!firrtl.sint<2>) -> !firrtl.uint<1>
    %3 = firrtl.andr %cn1_si2 : (!firrtl.sint<2>) -> !firrtl.uint<1>
    // CHECK: %[[ONE:.+]] = firrtl.constant 1 : !firrtl.uint<1>
    // CHECK: %[[ZERO:.+]] = firrtl.constant 0 : !firrtl.uint<1>
    // CHECK: firrtl.connect %a, %[[ZERO]]
    firrtl.connect %a, %0 : !firrtl.uint<1>, !firrtl.uint<1>
    // CHECK: firrtl.connect %b, %[[ONE]]
    firrtl.connect %b, %1 : !firrtl.uint<1>, !firrtl.uint<1>
    // CHECK: firrtl.connect %c, %[[ZERO]]
    firrtl.connect %c, %2 : !firrtl.uint<1>, !firrtl.uint<1>
    // CHECK: firrtl.connect %d, %[[ONE]]
    firrtl.connect %d, %3 : !firrtl.uint<1>, !firrtl.uint<1>
  }
}

// CHECK-LABEL: firrtl.module @Reduce
firrtl.module @Reduce(in %a: !firrtl.uint<1>, in %aS: !firrtl.sint<1>,
                      out %b: !firrtl.uint<1>, out %c: !firrtl.uint<1>,
                      out %d: !firrtl.uint<1>, out %e: !firrtl.uint<1>) {
  %0 = firrtl.andr %a : (!firrtl.uint<1>) -> !firrtl.uint<1>
  %1 = firrtl.orr %a : (!firrtl.uint<1>) -> !firrtl.uint<1>
  %2 = firrtl.xorr %a : (!firrtl.uint<1>) -> !firrtl.uint<1>
  firrtl.connect %b, %0 : !firrtl.uint<1>, !firrtl.uint<1>
  // CHECK: firrtl.connect %b, %a
  firrtl.connect %c, %1 : !firrtl.uint<1>, !firrtl.uint<1>
  // CHECK: firrtl.connect %c, %a
  firrtl.connect %d, %2 : !firrtl.uint<1>, !firrtl.uint<1>
  // CHECK: firrtl.connect %d, %a

  %3 = firrtl.andr %aS : (!firrtl.sint<1>) -> !firrtl.uint<1>
  firrtl.connect %e, %3 : !firrtl.uint<1>, !firrtl.uint<1>
}


// CHECK-LABEL: firrtl.module @subaccess
firrtl.module @subaccess(out %result: !firrtl.uint<8>, in %vec0: !firrtl.vector<uint<8>, 16>) {
  %c11_ui8 = firrtl.constant 11 : !firrtl.uint<8>

  // CHECK: firrtl.subindex %vec0[11]
  %0 = firrtl.subaccess %vec0[%c11_ui8] : !firrtl.vector<uint<8>, 16>, !firrtl.uint<8>
  firrtl.connect %result, %0 :!firrtl.uint<8>, !firrtl.uint<8>
}

// CHECK-LABEL: firrtl.module @issue326
firrtl.module @issue326(out %tmp57: !firrtl.sint<1>) {
  %c29_si7 = firrtl.constant 29 : !firrtl.sint<7>
  %0 = firrtl.shr %c29_si7, 47 : (!firrtl.sint<7>) -> !firrtl.sint<1>
   // CHECK: c0_si1 = firrtl.constant 0 : !firrtl.sint<1>
   firrtl.connect %tmp57, %0 : !firrtl.sint<1>, !firrtl.sint<1>
}

// CHECK-LABEL: firrtl.module @issue331
firrtl.module @issue331(out %tmp81: !firrtl.sint<1>) {
  // CHECK: %c-1_si1 = firrtl.constant -1 : !firrtl.sint<1>
  %c-1_si1 = firrtl.constant -1 : !firrtl.sint<1>
  %0 = firrtl.shr %c-1_si1, 3 : (!firrtl.sint<1>) -> !firrtl.sint<1>
  firrtl.connect %tmp81, %0 : !firrtl.sint<1>, !firrtl.sint<1>
}

// CHECK-LABEL: firrtl.module @issue432
firrtl.module @issue432(out %tmp8: !firrtl.uint<10>) {
  %c130_si10 = firrtl.constant 130 : !firrtl.sint<10>
  %0 = firrtl.tail %c130_si10, 0 : (!firrtl.sint<10>) -> !firrtl.uint<10>
  firrtl.connect %tmp8, %0 : !firrtl.uint<10>, !firrtl.uint<10>
  // CHECK-NEXT: %c130_ui10 = firrtl.constant 130 : !firrtl.uint<10>
  // CHECK-NEXT: firrtl.connect %tmp8, %c130_ui10
}

// CHECK-LABEL: firrtl.module @issue437
firrtl.module @issue437(out %tmp19: !firrtl.uint<1>) {
  // CHECK-NEXT: %c1_ui1 = firrtl.constant 1 : !firrtl.uint<1>
  %c-1_si1 = firrtl.constant -1 : !firrtl.sint<1>
  %0 = firrtl.bits %c-1_si1 0 to 0 : (!firrtl.sint<1>) -> !firrtl.uint<1>
  firrtl.connect %tmp19, %0 : !firrtl.uint<1>, !firrtl.uint<1>
}

// CHECK-LABEL: firrtl.module @issue446
// CHECK-NEXT: firrtl.xor %inp_1, %inp_1
firrtl.module @issue446(in %inp_1: !firrtl.sint<0>, out %tmp10: !firrtl.uint<1>) {
  %0 = firrtl.xor %inp_1, %inp_1 : (!firrtl.sint<0>, !firrtl.sint<0>) -> !firrtl.uint<0>
  firrtl.connect %tmp10, %0 : !firrtl.uint<1>, !firrtl.uint<0>
}

// CHECK-LABEL: firrtl.module @xorUnsized
// CHECK-NEXT: %c0_ui = firrtl.constant 0 : !firrtl.uint
firrtl.module @xorUnsized(in %inp_1: !firrtl.sint, out %tmp10: !firrtl.uint) {
  %0 = firrtl.xor %inp_1, %inp_1 : (!firrtl.sint, !firrtl.sint) -> !firrtl.uint
  firrtl.connect %tmp10, %0 : !firrtl.uint, !firrtl.uint
}

// https://github.com/llvm/circt/issues/516
// CHECK-LABEL: @issue516
// CHECK-NEXT: firrtl.div
firrtl.module @issue516(in %inp_0: !firrtl.uint<0>, out %tmp3: !firrtl.uint<0>) {
  %0 = firrtl.div %inp_0, %inp_0 : (!firrtl.uint<0>, !firrtl.uint<0>) -> !firrtl.uint<0>
  firrtl.connect %tmp3, %0 : !firrtl.uint<0>, !firrtl.uint<0>
}

// https://github.com/llvm/circt/issues/591
// CHECK-LABEL: @reg_cst_prop1
// CHECK-NEXT:   %c5_ui8 = firrtl.constant 5 : !firrtl.uint<8>
// CHECK-NEXT:   firrtl.connect %out_b, %c5_ui8 : !firrtl.uint<8>, !firrtl.uint<8>
// CHECK-NEXT:  }
firrtl.module @reg_cst_prop1(in %clock: !firrtl.clock, out %out_b: !firrtl.uint<8>) {
  %c5_ui8 = firrtl.constant 5 : !firrtl.uint<8>
  %tmp_a = firrtl.reg %clock {name = "tmp_a"} : !firrtl.uint<8>
  %tmp_b = firrtl.reg %clock {name = "tmp_b"} : !firrtl.uint<8>
  firrtl.connect %tmp_a, %c5_ui8 : !firrtl.uint<8>, !firrtl.uint<8>
  firrtl.connect %tmp_b, %tmp_a : !firrtl.uint<8>, !firrtl.uint<8>
  firrtl.connect %out_b, %tmp_b : !firrtl.uint<8>, !firrtl.uint<8>
}

// Check for DontTouch annotation
// CHECK-LABEL: @reg_cst_prop1_DontTouch
// CHECK-NEXT:      %c5_ui8 = firrtl.constant 5 : !firrtl.uint<8>
// CHECK-NEXT:      %tmp_a = firrtl.reg %clock  {annotations = [{class = "firrtl.transforms.DontTouchAnnotation"}]} : !firrtl.uint<8>
// CHECK-NEXT:      %tmp_b = firrtl.reg %clock  : !firrtl.uint<8>
// CHECK-NEXT:      firrtl.connect %tmp_a, %c5_ui8 : !firrtl.uint<8>, !firrtl.uint<8>
// CHECK-NEXT:      firrtl.connect %tmp_b, %tmp_a : !firrtl.uint<8>, !firrtl.uint<8>
// CHECK-NEXT:      firrtl.connect %out_b, %tmp_b : !firrtl.uint<8>, !firrtl.uint<8>

firrtl.module @reg_cst_prop1_DontTouch(in %clock: !firrtl.clock, out %out_b: !firrtl.uint<8>) {
  %c5_ui8 = firrtl.constant 5 : !firrtl.uint<8>
  %tmp_a = firrtl.reg %clock {name = "tmp_a", annotations = [{class = "firrtl.transforms.DontTouchAnnotation"}]}  : !firrtl.uint<8>
  %tmp_b = firrtl.reg %clock {name = "tmp_b"} : !firrtl.uint<8>
  firrtl.connect %tmp_a, %c5_ui8 : !firrtl.uint<8>, !firrtl.uint<8>
  firrtl.connect %tmp_b, %tmp_a : !firrtl.uint<8>, !firrtl.uint<8>
  firrtl.connect %out_b, %tmp_b : !firrtl.uint<8>, !firrtl.uint<8>
}
// CHECK-LABEL: @reg_cst_prop2
// CHECK-NEXT:   %c5_ui8 = firrtl.constant 5 : !firrtl.uint<8>
// CHECK-NEXT:   firrtl.connect %out_b, %c5_ui8 : !firrtl.uint<8>, !firrtl.uint<8>
// CHECK-NEXT:  }
firrtl.module @reg_cst_prop2(in %clock: !firrtl.clock, out %out_b: !firrtl.uint<8>) {
  %tmp_b = firrtl.reg %clock {name = "tmp_b"} : !firrtl.uint<8>
  firrtl.connect %out_b, %tmp_b : !firrtl.uint<8>, !firrtl.uint<8>

  %tmp_a = firrtl.reg %clock {name = "tmp_a"} : !firrtl.uint<8>
  %c5_ui8 = firrtl.constant 5 : !firrtl.uint<8>
  firrtl.connect %tmp_a, %c5_ui8 : !firrtl.uint<8>, !firrtl.uint<8>
  firrtl.connect %tmp_b, %tmp_a : !firrtl.uint<8>, !firrtl.uint<8>
}

// CHECK-LABEL: @reg_cst_prop3
// CHECK-NEXT:   %c0_ui8 = firrtl.constant 0 : !firrtl.uint<8>
// CHECK-NEXT:   firrtl.connect %out_b, %c0_ui8 : !firrtl.uint<8>, !firrtl.uint<8>
// CHECK-NEXT:  }
firrtl.module @reg_cst_prop3(in %clock: !firrtl.clock, out %out_b: !firrtl.uint<8>) {
  %tmp_a = firrtl.reg %clock {name = "tmp_a"} : !firrtl.uint<8>
  %c5_ui8 = firrtl.constant 5 : !firrtl.uint<8>
  firrtl.connect %tmp_a, %c5_ui8 : !firrtl.uint<8>, !firrtl.uint<8>

  %xor = firrtl.xor %tmp_a, %c5_ui8 : (!firrtl.uint<8>, !firrtl.uint<8>) -> !firrtl.uint<8>
  firrtl.connect %out_b, %xor : !firrtl.uint<8>, !firrtl.uint<8>
}

// CHECK-LABEL: @pcon
// CHECK-NEXT:   %0 = firrtl.bits %in 4 to 0 : (!firrtl.uint<9>) -> !firrtl.uint<5>
// CHECK-NEXT:   firrtl.connect %out, %0 : !firrtl.uint<5>, !firrtl.uint<5>
// CHECK-NEXT:  }
firrtl.module @pcon(in %in: !firrtl.uint<9>, out %out: !firrtl.uint<5>) {
  firrtl.partialconnect %out, %in : !firrtl.uint<5>, !firrtl.uint<9>
}

// https://github.com/llvm/circt/issues/788

// CHECK-LABEL: @AttachMerge
firrtl.module @AttachMerge(in %a: !firrtl.analog<1>, in %b: !firrtl.analog<1>,
                           in %c: !firrtl.analog<1>) {
  // CHECK-NEXT: firrtl.attach %c, %b, %a :
  // CHECK-NEXT: }
  firrtl.attach %b, %a : !firrtl.analog<1>, !firrtl.analog<1>
  firrtl.attach %c, %b : !firrtl.analog<1>, !firrtl.analog<1>
}

// CHECK-LABEL: @AttachDeadWire
firrtl.module @AttachDeadWire(in %a: !firrtl.analog<1>, in %b: !firrtl.analog<1>) {
  // CHECK-NEXT: firrtl.attach %a, %b :
  // CHECK-NEXT: }
  %c = firrtl.wire  : !firrtl.analog<1>
  firrtl.attach %a, %b, %c : !firrtl.analog<1>, !firrtl.analog<1>, !firrtl.analog<1>
}

// CHECK-LABEL: @AttachOpts
firrtl.module @AttachOpts(in %a: !firrtl.analog<1>) {
  // CHECK-NEXT: }
  %b = firrtl.wire  : !firrtl.analog<1>
  firrtl.attach %b, %a : !firrtl.analog<1>, !firrtl.analog<1>
}

// CHECK-LABEL: @AttachDeadWireDontTouch
firrtl.module @AttachDeadWireDontTouch(in %a: !firrtl.analog<1>, in %b: !firrtl.analog<1>) {
  // CHECK-NEXT: %c = firrtl.wire
  // CHECK-NEXT: firrtl.attach %a, %b, %c :
  // CHECK-NEXT: }
  %c = firrtl.wire  {annotations = [{class = "firrtl.transforms.DontTouchAnnotation"}]}: !firrtl.analog<1>
  firrtl.attach %a, %b, %c : !firrtl.analog<1>, !firrtl.analog<1>, !firrtl.analog<1>
}

// CHECK-LABEL: @wire_cst_prop1
// CHECK-NEXT:   %c10_ui9 = firrtl.constant 10 : !firrtl.uint<9>
// CHECK-NEXT:   firrtl.connect %out_b, %c10_ui9 : !firrtl.uint<9>, !firrtl.uint<9>
// CHECK-NEXT:  }
firrtl.module @wire_cst_prop1(out %out_b: !firrtl.uint<9>) {
  %tmp_a = firrtl.wire : !firrtl.uint<8>
  %c5_ui8 = firrtl.constant 5 : !firrtl.uint<8>
  firrtl.connect %tmp_a, %c5_ui8 : !firrtl.uint<8>, !firrtl.uint<8>

  %xor = firrtl.add %tmp_a, %c5_ui8 : (!firrtl.uint<8>, !firrtl.uint<8>) -> !firrtl.uint<9>
  firrtl.connect %out_b, %xor : !firrtl.uint<9>, !firrtl.uint<9>
}

// CHECK-LABEL: @wire_port_prop1
// CHECK-NEXT:   firrtl.connect %out_b, %in_a : !firrtl.uint<9>, !firrtl.uint<9>
// CHECK-NEXT:  }
firrtl.module @wire_port_prop1(in %in_a: !firrtl.uint<9>, out %out_b: !firrtl.uint<9>) {
  %tmp = firrtl.wire : !firrtl.uint<9>
  firrtl.connect %tmp, %in_a : !firrtl.uint<9>, !firrtl.uint<9>

  firrtl.connect %out_b, %tmp : !firrtl.uint<9>, !firrtl.uint<9>
}

// CHECK-LABEL: @LEQWithConstLHS
// CHECK-NEXT: %c42_ui = firrtl.constant
// CHECK-NEXT: %0 = firrtl.geq %a, %c42_ui
firrtl.module @LEQWithConstLHS(in %a: !firrtl.uint, out %b: !firrtl.uint<1>) {
  %0 = firrtl.constant 42 : !firrtl.uint
  %1 = firrtl.leq %0, %a : (!firrtl.uint, !firrtl.uint) -> !firrtl.uint<1>
  firrtl.connect %b, %1 : !firrtl.uint<1>, !firrtl.uint<1>
}

// CHECK-LABEL: @LTWithConstLHS
// CHECK-NEXT: %c42_ui = firrtl.constant
// CHECK-NEXT: %0 = firrtl.gt %a, %c42_ui
firrtl.module @LTWithConstLHS(in %a: !firrtl.uint, out %b: !firrtl.uint<1>) {
  %0 = firrtl.constant 42 : !firrtl.uint
  %1 = firrtl.lt %0, %a : (!firrtl.uint, !firrtl.uint) -> !firrtl.uint<1>
  firrtl.connect %b, %1 : !firrtl.uint<1>, !firrtl.uint<1>
}

// CHECK-LABEL: @GEQWithConstLHS
// CHECK-NEXT: %c42_ui = firrtl.constant
// CHECK-NEXT: %0 = firrtl.leq %a, %c42_ui
firrtl.module @GEQWithConstLHS(in %a: !firrtl.uint, out %b: !firrtl.uint<1>) {
  %0 = firrtl.constant 42 : !firrtl.uint
  %1 = firrtl.geq %0, %a : (!firrtl.uint, !firrtl.uint) -> !firrtl.uint<1>
  firrtl.connect %b, %1 : !firrtl.uint<1>, !firrtl.uint<1>
}

// CHECK-LABEL: @GTWithConstLHS
// CHECK-NEXT: %c42_ui = firrtl.constant
// CHECK-NEXT: %0 = firrtl.lt %a, %c42_ui
firrtl.module @GTWithConstLHS(in %a: !firrtl.uint, out %b: !firrtl.uint<1>) {
  %0 = firrtl.constant 42 : !firrtl.uint
  %1 = firrtl.gt %0, %a : (!firrtl.uint, !firrtl.uint) -> !firrtl.uint<1>
  firrtl.connect %b, %1 : !firrtl.uint<1>, !firrtl.uint<1>
}

// CHECK-LABEL: @CompareWithSelf
firrtl.module @CompareWithSelf(
  in %a: !firrtl.uint,
  out %y0: !firrtl.uint<1>,
  out %y1: !firrtl.uint<1>,
  out %y2: !firrtl.uint<1>,
  out %y3: !firrtl.uint<1>,
  out %y4: !firrtl.uint<1>,
  out %y5: !firrtl.uint<1>
) {
  // CHECK-NEXT: [[_:.+]] = firrtl.constant
  // CHECK-NEXT: [[_:.+]] = firrtl.constant

  %0 = firrtl.leq %a, %a : (!firrtl.uint, !firrtl.uint) -> !firrtl.uint<1>
  firrtl.connect %y0, %0 : !firrtl.uint<1>, !firrtl.uint<1>
  // CHECK-NEXT: firrtl.connect %y0, %c1_ui1

  %1 = firrtl.lt %a, %a : (!firrtl.uint, !firrtl.uint) -> !firrtl.uint<1>
  firrtl.connect %y1, %1 : !firrtl.uint<1>, !firrtl.uint<1>
  // CHECK-NEXT: firrtl.connect %y1, %c0_ui1

  %2 = firrtl.geq %a, %a : (!firrtl.uint, !firrtl.uint) -> !firrtl.uint<1>
  firrtl.connect %y2, %2 : !firrtl.uint<1>, !firrtl.uint<1>
  // CHECK-NEXT: firrtl.connect %y2, %c1_ui1

  %3 = firrtl.gt %a, %a : (!firrtl.uint, !firrtl.uint) -> !firrtl.uint<1>
  firrtl.connect %y3, %3 : !firrtl.uint<1>, !firrtl.uint<1>
  // CHECK-NEXT: firrtl.connect %y3, %c0_ui1

  %4 = firrtl.eq %a, %a : (!firrtl.uint, !firrtl.uint) -> !firrtl.uint<1>
  firrtl.connect %y4, %4 : !firrtl.uint<1>, !firrtl.uint<1>
  // CHECK-NEXT: firrtl.connect %y4, %c1_ui1

  %5 = firrtl.neq %a, %a : (!firrtl.uint, !firrtl.uint) -> !firrtl.uint<1>
  firrtl.connect %y5, %5 : !firrtl.uint<1>, !firrtl.uint<1>
  // CHECK-NEXT: firrtl.connect %y5, %c0_ui1
}

// CHECK-LABEL: @LEQOutsideBounds
firrtl.module @LEQOutsideBounds(
  in %a: !firrtl.uint<3>,
  in %b: !firrtl.sint<3>,
  out %y0: !firrtl.uint<1>,
  out %y1: !firrtl.uint<1>,
  out %y2: !firrtl.uint<1>,
  out %y3: !firrtl.uint<1>,
  out %y4: !firrtl.uint<1>,
  out %y5: !firrtl.uint<1>
) {
  // CHECK-NEXT: [[_:.+]] = firrtl.constant
  // CHECK-NEXT: [[_:.+]] = firrtl.constant
  %cm5_si = firrtl.constant -5 : !firrtl.sint
  %cm6_si = firrtl.constant -6 : !firrtl.sint
  %c3_si = firrtl.constant 3 : !firrtl.sint
  %c4_si = firrtl.constant 4 : !firrtl.sint
  %c7_ui = firrtl.constant 7 : !firrtl.uint
  %c8_ui = firrtl.constant 8 : !firrtl.uint

  // a <= 7 -> 1
  // a <= 8 -> 1
  %0 = firrtl.leq %a, %c7_ui : (!firrtl.uint<3>, !firrtl.uint) -> !firrtl.uint<1>
  %1 = firrtl.leq %a, %c8_ui : (!firrtl.uint<3>, !firrtl.uint) -> !firrtl.uint<1>
  firrtl.connect %y0, %0 : !firrtl.uint<1>, !firrtl.uint<1>
  firrtl.connect %y1, %1 : !firrtl.uint<1>, !firrtl.uint<1>
  // CHECK-NEXT: firrtl.connect %y0, %c1_ui1
  // CHECK-NEXT: firrtl.connect %y1, %c1_ui1

  // b <= 3 -> 1
  // b <= 4 -> 1
  %2 = firrtl.leq %b, %c3_si : (!firrtl.sint<3>, !firrtl.sint) -> !firrtl.uint<1>
  %3 = firrtl.leq %b, %c4_si : (!firrtl.sint<3>, !firrtl.sint) -> !firrtl.uint<1>
  firrtl.connect %y2, %2 : !firrtl.uint<1>, !firrtl.uint<1>
  firrtl.connect %y3, %3 : !firrtl.uint<1>, !firrtl.uint<1>
  // CHECK-NEXT: firrtl.connect %y2, %c1_ui1
  // CHECK-NEXT: firrtl.connect %y3, %c1_ui1

  // b <= -5 -> 0
  // b <= -6 -> 0
  %4 = firrtl.leq %b, %cm5_si : (!firrtl.sint<3>, !firrtl.sint) -> !firrtl.uint<1>
  %5 = firrtl.leq %b, %cm6_si : (!firrtl.sint<3>, !firrtl.sint) -> !firrtl.uint<1>
  firrtl.connect %y4, %4 : !firrtl.uint<1>, !firrtl.uint<1>
  firrtl.connect %y5, %5 : !firrtl.uint<1>, !firrtl.uint<1>
  // CHECK-NEXT: firrtl.connect %y4, %c0_ui1
  // CHECK-NEXT: firrtl.connect %y5, %c0_ui1
}

// CHECK-LABEL: @LTOutsideBounds
firrtl.module @LTOutsideBounds(
  in %a: !firrtl.uint<3>,
  in %b: !firrtl.sint<3>,
  out %y0: !firrtl.uint<1>,
  out %y1: !firrtl.uint<1>,
  out %y2: !firrtl.uint<1>,
  out %y3: !firrtl.uint<1>,
  out %y4: !firrtl.uint<1>,
  out %y5: !firrtl.uint<1>
) {
  // CHECK-NEXT: [[_:.+]] = firrtl.constant
  // CHECK-NEXT: [[_:.+]] = firrtl.constant
  %cm4_si = firrtl.constant -4 : !firrtl.sint
  %cm5_si = firrtl.constant -5 : !firrtl.sint
  %c4_si = firrtl.constant 4 : !firrtl.sint
  %c5_si = firrtl.constant 5 : !firrtl.sint
  %c8_ui = firrtl.constant 8 : !firrtl.uint
  %c9_ui = firrtl.constant 9 : !firrtl.uint

  // a < 8 -> 1
  // a < 9 -> 1
  %0 = firrtl.lt %a, %c8_ui : (!firrtl.uint<3>, !firrtl.uint) -> !firrtl.uint<1>
  %1 = firrtl.lt %a, %c9_ui : (!firrtl.uint<3>, !firrtl.uint) -> !firrtl.uint<1>
  firrtl.connect %y0, %0 : !firrtl.uint<1>, !firrtl.uint<1>
  firrtl.connect %y1, %1 : !firrtl.uint<1>, !firrtl.uint<1>
  // CHECK-NEXT: firrtl.connect %y0, %c1_ui1
  // CHECK-NEXT: firrtl.connect %y1, %c1_ui1

  // b < 4 -> 1
  // b < 5 -> 1
  %2 = firrtl.lt %b, %c4_si : (!firrtl.sint<3>, !firrtl.sint) -> !firrtl.uint<1>
  %3 = firrtl.lt %b, %c5_si : (!firrtl.sint<3>, !firrtl.sint) -> !firrtl.uint<1>
  firrtl.connect %y2, %2 : !firrtl.uint<1>, !firrtl.uint<1>
  firrtl.connect %y3, %3 : !firrtl.uint<1>, !firrtl.uint<1>
  // CHECK-NEXT: firrtl.connect %y2, %c1_ui1
  // CHECK-NEXT: firrtl.connect %y3, %c1_ui1

  // b < -4 -> 0
  // b < -5 -> 0
  %4 = firrtl.lt %b, %cm4_si : (!firrtl.sint<3>, !firrtl.sint) -> !firrtl.uint<1>
  %5 = firrtl.lt %b, %cm5_si : (!firrtl.sint<3>, !firrtl.sint) -> !firrtl.uint<1>
  firrtl.connect %y4, %4 : !firrtl.uint<1>, !firrtl.uint<1>
  firrtl.connect %y5, %5 : !firrtl.uint<1>, !firrtl.uint<1>
  // CHECK-NEXT: firrtl.connect %y4, %c0_ui1
  // CHECK-NEXT: firrtl.connect %y5, %c0_ui1
}

// CHECK-LABEL: @GEQOutsideBounds
firrtl.module @GEQOutsideBounds(
  in %a: !firrtl.uint<3>,
  in %b: !firrtl.sint<3>,
  out %y0: !firrtl.uint<1>,
  out %y1: !firrtl.uint<1>,
  out %y2: !firrtl.uint<1>,
  out %y3: !firrtl.uint<1>,
  out %y4: !firrtl.uint<1>,
  out %y5: !firrtl.uint<1>
) {
  // CHECK-NEXT: [[_:.+]] = firrtl.constant
  // CHECK-NEXT: [[_:.+]] = firrtl.constant
  %cm4_si = firrtl.constant -4 : !firrtl.sint
  %cm5_si = firrtl.constant -5 : !firrtl.sint
  %c4_si = firrtl.constant 4 : !firrtl.sint
  %c5_si = firrtl.constant 5 : !firrtl.sint
  %c8_ui = firrtl.constant 8 : !firrtl.uint
  %c9_ui = firrtl.constant 9 : !firrtl.uint

  // a >= 8 -> 0
  // a >= 9 -> 0
  %0 = firrtl.geq %a, %c8_ui : (!firrtl.uint<3>, !firrtl.uint) -> !firrtl.uint<1>
  %1 = firrtl.geq %a, %c9_ui : (!firrtl.uint<3>, !firrtl.uint) -> !firrtl.uint<1>
  firrtl.connect %y0, %0 : !firrtl.uint<1>, !firrtl.uint<1>
  firrtl.connect %y1, %1 : !firrtl.uint<1>, !firrtl.uint<1>
  // CHECK-NEXT: firrtl.connect %y0, %c0_ui1
  // CHECK-NEXT: firrtl.connect %y1, %c0_ui1

  // b >= 4 -> 0
  // b >= 5 -> 0
  %2 = firrtl.geq %b, %c4_si : (!firrtl.sint<3>, !firrtl.sint) -> !firrtl.uint<1>
  %3 = firrtl.geq %b, %c5_si : (!firrtl.sint<3>, !firrtl.sint) -> !firrtl.uint<1>
  firrtl.connect %y2, %2 : !firrtl.uint<1>, !firrtl.uint<1>
  firrtl.connect %y3, %3 : !firrtl.uint<1>, !firrtl.uint<1>
  // CHECK-NEXT: firrtl.connect %y2, %c0_ui1
  // CHECK-NEXT: firrtl.connect %y3, %c0_ui1

  // b >= -4 -> 1
  // b >= -5 -> 1
  %4 = firrtl.geq %b, %cm4_si : (!firrtl.sint<3>, !firrtl.sint) -> !firrtl.uint<1>
  %5 = firrtl.geq %b, %cm5_si : (!firrtl.sint<3>, !firrtl.sint) -> !firrtl.uint<1>
  firrtl.connect %y4, %4 : !firrtl.uint<1>, !firrtl.uint<1>
  firrtl.connect %y5, %5 : !firrtl.uint<1>, !firrtl.uint<1>
  // CHECK-NEXT: firrtl.connect %y4, %c1_ui1
  // CHECK-NEXT: firrtl.connect %y5, %c1_ui1
}

// CHECK-LABEL: @GTOutsideBounds
firrtl.module @GTOutsideBounds(
  in %a: !firrtl.uint<3>,
  in %b: !firrtl.sint<3>,
  out %y0: !firrtl.uint<1>,
  out %y1: !firrtl.uint<1>,
  out %y2: !firrtl.uint<1>,
  out %y3: !firrtl.uint<1>,
  out %y4: !firrtl.uint<1>,
  out %y5: !firrtl.uint<1>
) {
  // CHECK-NEXT: [[_:.+]] = firrtl.constant
  // CHECK-NEXT: [[_:.+]] = firrtl.constant
  %cm5_si = firrtl.constant -5 : !firrtl.sint
  %cm6_si = firrtl.constant -6 : !firrtl.sint
  %c3_si = firrtl.constant 3 : !firrtl.sint
  %c4_si = firrtl.constant 4 : !firrtl.sint
  %c7_ui = firrtl.constant 7 : !firrtl.uint
  %c8_ui = firrtl.constant 8 : !firrtl.uint

  // a > 7 -> 0
  // a > 8 -> 0
  %0 = firrtl.gt %a, %c7_ui : (!firrtl.uint<3>, !firrtl.uint) -> !firrtl.uint<1>
  %1 = firrtl.gt %a, %c8_ui : (!firrtl.uint<3>, !firrtl.uint) -> !firrtl.uint<1>
  firrtl.connect %y0, %0 : !firrtl.uint<1>, !firrtl.uint<1>
  firrtl.connect %y1, %1 : !firrtl.uint<1>, !firrtl.uint<1>
  // CHECK-NEXT: firrtl.connect %y0, %c0_ui1
  // CHECK-NEXT: firrtl.connect %y1, %c0_ui1

  // b > 3 -> 0
  // b > 4 -> 0
  %2 = firrtl.gt %b, %c3_si : (!firrtl.sint<3>, !firrtl.sint) -> !firrtl.uint<1>
  %3 = firrtl.gt %b, %c4_si : (!firrtl.sint<3>, !firrtl.sint) -> !firrtl.uint<1>
  firrtl.connect %y2, %2 : !firrtl.uint<1>, !firrtl.uint<1>
  firrtl.connect %y3, %3 : !firrtl.uint<1>, !firrtl.uint<1>
  // CHECK-NEXT: firrtl.connect %y2, %c0_ui1
  // CHECK-NEXT: firrtl.connect %y3, %c0_ui1

  // b > -5 -> 1
  // b > -6 -> 1
  %4 = firrtl.gt %b, %cm5_si : (!firrtl.sint<3>, !firrtl.sint) -> !firrtl.uint<1>
  %5 = firrtl.gt %b, %cm6_si : (!firrtl.sint<3>, !firrtl.sint) -> !firrtl.uint<1>
  firrtl.connect %y4, %4 : !firrtl.uint<1>, !firrtl.uint<1>
  firrtl.connect %y5, %5 : !firrtl.uint<1>, !firrtl.uint<1>
  // CHECK-NEXT: firrtl.connect %y4, %c1_ui1
  // CHECK-NEXT: firrtl.connect %y5, %c1_ui1
}

// CHECK-LABEL: @ComparisonOfDifferentWidths
firrtl.module @ComparisonOfDifferentWidths(
  out %y0: !firrtl.uint<1>,
  out %y1: !firrtl.uint<1>,
  out %y2: !firrtl.uint<1>,
  out %y3: !firrtl.uint<1>,
  out %y4: !firrtl.uint<1>,
  out %y5: !firrtl.uint<1>,
  out %y6: !firrtl.uint<1>,
  out %y7: !firrtl.uint<1>,
  out %y8: !firrtl.uint<1>,
  out %y9: !firrtl.uint<1>,
  out %y10: !firrtl.uint<1>,
  out %y11: !firrtl.uint<1>
) {
  // CHECK-NEXT: [[_:.+]] = firrtl.constant
  // CHECK-NEXT: [[_:.+]] = firrtl.constant
  %c3_si3 = firrtl.constant 3 : !firrtl.sint<3>
  %c4_si4 = firrtl.constant 4 : !firrtl.sint<4>
  %c3_ui2 = firrtl.constant 3 : !firrtl.uint<2>
  %c4_ui3 = firrtl.constant 4 : !firrtl.uint<3>

  %0 = firrtl.leq %c3_ui2, %c4_ui3 : (!firrtl.uint<2>, !firrtl.uint<3>) -> !firrtl.uint<1>
  %1 = firrtl.leq %c3_si3, %c4_si4 : (!firrtl.sint<3>, !firrtl.sint<4>) -> !firrtl.uint<1>
  %2 = firrtl.lt %c3_ui2, %c4_ui3 : (!firrtl.uint<2>, !firrtl.uint<3>) -> !firrtl.uint<1>
  %3 = firrtl.lt %c3_si3, %c4_si4 : (!firrtl.sint<3>, !firrtl.sint<4>) -> !firrtl.uint<1>
  %4 = firrtl.geq %c3_ui2, %c4_ui3 : (!firrtl.uint<2>, !firrtl.uint<3>) -> !firrtl.uint<1>
  %5 = firrtl.geq %c3_si3, %c4_si4 : (!firrtl.sint<3>, !firrtl.sint<4>) -> !firrtl.uint<1>
  %6 = firrtl.gt %c3_ui2, %c4_ui3 : (!firrtl.uint<2>, !firrtl.uint<3>) -> !firrtl.uint<1>
  %7 = firrtl.gt %c3_si3, %c4_si4 : (!firrtl.sint<3>, !firrtl.sint<4>) -> !firrtl.uint<1>
  %8 = firrtl.eq %c3_ui2, %c4_ui3 : (!firrtl.uint<2>, !firrtl.uint<3>) -> !firrtl.uint<1>
  %9 = firrtl.eq %c3_si3, %c4_si4 : (!firrtl.sint<3>, !firrtl.sint<4>) -> !firrtl.uint<1>
  %10 = firrtl.neq %c3_ui2, %c4_ui3 : (!firrtl.uint<2>, !firrtl.uint<3>) -> !firrtl.uint<1>
  %11 = firrtl.neq %c3_si3, %c4_si4 : (!firrtl.sint<3>, !firrtl.sint<4>) -> !firrtl.uint<1>

  firrtl.connect %y0, %0 : !firrtl.uint<1>, !firrtl.uint<1>
  firrtl.connect %y1, %1 : !firrtl.uint<1>, !firrtl.uint<1>
  firrtl.connect %y2, %2 : !firrtl.uint<1>, !firrtl.uint<1>
  firrtl.connect %y3, %3 : !firrtl.uint<1>, !firrtl.uint<1>
  firrtl.connect %y4, %4 : !firrtl.uint<1>, !firrtl.uint<1>
  firrtl.connect %y5, %5 : !firrtl.uint<1>, !firrtl.uint<1>
  firrtl.connect %y6, %6 : !firrtl.uint<1>, !firrtl.uint<1>
  firrtl.connect %y7, %7 : !firrtl.uint<1>, !firrtl.uint<1>
  firrtl.connect %y8, %8 : !firrtl.uint<1>, !firrtl.uint<1>
  firrtl.connect %y9, %9 : !firrtl.uint<1>, !firrtl.uint<1>
  firrtl.connect %y10, %10 : !firrtl.uint<1>, !firrtl.uint<1>
  firrtl.connect %y11, %11 : !firrtl.uint<1>, !firrtl.uint<1>
  // CHECK-NEXT: firrtl.connect %y0, %c1_ui1
  // CHECK-NEXT: firrtl.connect %y1, %c1_ui1
  // CHECK-NEXT: firrtl.connect %y2, %c1_ui1
  // CHECK-NEXT: firrtl.connect %y3, %c1_ui1
  // CHECK-NEXT: firrtl.connect %y4, %c0_ui1
  // CHECK-NEXT: firrtl.connect %y5, %c0_ui1
  // CHECK-NEXT: firrtl.connect %y6, %c0_ui1
  // CHECK-NEXT: firrtl.connect %y7, %c0_ui1
  // CHECK-NEXT: firrtl.connect %y8, %c0_ui1
  // CHECK-NEXT: firrtl.connect %y9, %c0_ui1
  // CHECK-NEXT: firrtl.connect %y10, %c1_ui1
  // CHECK-NEXT: firrtl.connect %y11, %c1_ui1
}

// CHECK-LABEL: @ComparisonOfUnsizedAndSized
firrtl.module @ComparisonOfUnsizedAndSized(
  out %y0: !firrtl.uint<1>,
  out %y1: !firrtl.uint<1>,
  out %y2: !firrtl.uint<1>,
  out %y3: !firrtl.uint<1>,
  out %y4: !firrtl.uint<1>,
  out %y5: !firrtl.uint<1>,
  out %y6: !firrtl.uint<1>,
  out %y7: !firrtl.uint<1>,
  out %y8: !firrtl.uint<1>,
  out %y9: !firrtl.uint<1>,
  out %y10: !firrtl.uint<1>,
  out %y11: !firrtl.uint<1>
) {
  // CHECK-NEXT: [[_:.+]] = firrtl.constant
  // CHECK-NEXT: [[_:.+]] = firrtl.constant
  %c3_si = firrtl.constant 3 : !firrtl.sint
  %c4_si4 = firrtl.constant 4 : !firrtl.sint<4>
  %c3_ui = firrtl.constant 3 : !firrtl.uint
  %c4_ui3 = firrtl.constant 4 : !firrtl.uint<3>

  %0 = firrtl.leq %c3_ui, %c4_ui3 : (!firrtl.uint, !firrtl.uint<3>) -> !firrtl.uint<1>
  %1 = firrtl.leq %c3_si, %c4_si4 : (!firrtl.sint, !firrtl.sint<4>) -> !firrtl.uint<1>
  %2 = firrtl.lt %c3_ui, %c4_ui3 : (!firrtl.uint, !firrtl.uint<3>) -> !firrtl.uint<1>
  %3 = firrtl.lt %c3_si, %c4_si4 : (!firrtl.sint, !firrtl.sint<4>) -> !firrtl.uint<1>
  %4 = firrtl.geq %c3_ui, %c4_ui3 : (!firrtl.uint, !firrtl.uint<3>) -> !firrtl.uint<1>
  %5 = firrtl.geq %c3_si, %c4_si4 : (!firrtl.sint, !firrtl.sint<4>) -> !firrtl.uint<1>
  %6 = firrtl.gt %c3_ui, %c4_ui3 : (!firrtl.uint, !firrtl.uint<3>) -> !firrtl.uint<1>
  %7 = firrtl.gt %c3_si, %c4_si4 : (!firrtl.sint, !firrtl.sint<4>) -> !firrtl.uint<1>
  %8 = firrtl.eq %c3_ui, %c4_ui3 : (!firrtl.uint, !firrtl.uint<3>) -> !firrtl.uint<1>
  %9 = firrtl.eq %c3_si, %c4_si4 : (!firrtl.sint, !firrtl.sint<4>) -> !firrtl.uint<1>
  %10 = firrtl.neq %c3_ui, %c4_ui3 : (!firrtl.uint, !firrtl.uint<3>) -> !firrtl.uint<1>
  %11 = firrtl.neq %c3_si, %c4_si4 : (!firrtl.sint, !firrtl.sint<4>) -> !firrtl.uint<1>

  firrtl.connect %y0, %0 : !firrtl.uint<1>, !firrtl.uint<1>
  firrtl.connect %y1, %1 : !firrtl.uint<1>, !firrtl.uint<1>
  firrtl.connect %y2, %2 : !firrtl.uint<1>, !firrtl.uint<1>
  firrtl.connect %y3, %3 : !firrtl.uint<1>, !firrtl.uint<1>
  firrtl.connect %y4, %4 : !firrtl.uint<1>, !firrtl.uint<1>
  firrtl.connect %y5, %5 : !firrtl.uint<1>, !firrtl.uint<1>
  firrtl.connect %y6, %6 : !firrtl.uint<1>, !firrtl.uint<1>
  firrtl.connect %y7, %7 : !firrtl.uint<1>, !firrtl.uint<1>
  firrtl.connect %y8, %8 : !firrtl.uint<1>, !firrtl.uint<1>
  firrtl.connect %y9, %9 : !firrtl.uint<1>, !firrtl.uint<1>
  firrtl.connect %y10, %10 : !firrtl.uint<1>, !firrtl.uint<1>
  firrtl.connect %y11, %11 : !firrtl.uint<1>, !firrtl.uint<1>
  // CHECK-NEXT: firrtl.connect %y0, %c1_ui1
  // CHECK-NEXT: firrtl.connect %y1, %c1_ui1
  // CHECK-NEXT: firrtl.connect %y2, %c1_ui1
  // CHECK-NEXT: firrtl.connect %y3, %c1_ui1
  // CHECK-NEXT: firrtl.connect %y4, %c0_ui1
  // CHECK-NEXT: firrtl.connect %y5, %c0_ui1
  // CHECK-NEXT: firrtl.connect %y6, %c0_ui1
  // CHECK-NEXT: firrtl.connect %y7, %c0_ui1
  // CHECK-NEXT: firrtl.connect %y8, %c0_ui1
  // CHECK-NEXT: firrtl.connect %y9, %c0_ui1
  // CHECK-NEXT: firrtl.connect %y10, %c1_ui1
  // CHECK-NEXT: firrtl.connect %y11, %c1_ui1
}

// CHECK-LABEL: @ComparisonOfUnsized
firrtl.module @ComparisonOfUnsized(
  out %y0: !firrtl.uint<1>,
  out %y1: !firrtl.uint<1>,
  out %y2: !firrtl.uint<1>,
  out %y3: !firrtl.uint<1>,
  out %y4: !firrtl.uint<1>,
  out %y5: !firrtl.uint<1>,
  out %y6: !firrtl.uint<1>,
  out %y7: !firrtl.uint<1>,
  out %y8: !firrtl.uint<1>,
  out %y9: !firrtl.uint<1>,
  out %y10: !firrtl.uint<1>,
  out %y11: !firrtl.uint<1>
) {
  // CHECK-NEXT: [[_:.+]] = firrtl.constant
  // CHECK-NEXT: [[_:.+]] = firrtl.constant
  %c0_si = firrtl.constant 0 : !firrtl.sint
  %c4_si = firrtl.constant 4 : !firrtl.sint
  %c0_ui = firrtl.constant 0 : !firrtl.uint
  %c4_ui = firrtl.constant 4 : !firrtl.uint

  %0 = firrtl.leq %c0_ui, %c4_ui : (!firrtl.uint, !firrtl.uint) -> !firrtl.uint<1>
  %1 = firrtl.leq %c0_si, %c4_si : (!firrtl.sint, !firrtl.sint) -> !firrtl.uint<1>
  %2 = firrtl.lt %c0_ui, %c4_ui : (!firrtl.uint, !firrtl.uint) -> !firrtl.uint<1>
  %3 = firrtl.lt %c0_si, %c4_si : (!firrtl.sint, !firrtl.sint) -> !firrtl.uint<1>
  %4 = firrtl.geq %c0_ui, %c4_ui : (!firrtl.uint, !firrtl.uint) -> !firrtl.uint<1>
  %5 = firrtl.geq %c0_si, %c4_si : (!firrtl.sint, !firrtl.sint) -> !firrtl.uint<1>
  %6 = firrtl.gt %c0_ui, %c4_ui : (!firrtl.uint, !firrtl.uint) -> !firrtl.uint<1>
  %7 = firrtl.gt %c0_si, %c4_si : (!firrtl.sint, !firrtl.sint) -> !firrtl.uint<1>
  %8 = firrtl.eq %c0_ui, %c4_ui : (!firrtl.uint, !firrtl.uint) -> !firrtl.uint<1>
  %9 = firrtl.eq %c0_si, %c4_si : (!firrtl.sint, !firrtl.sint) -> !firrtl.uint<1>
  %10 = firrtl.neq %c0_ui, %c4_ui : (!firrtl.uint, !firrtl.uint) -> !firrtl.uint<1>
  %11 = firrtl.neq %c0_si, %c4_si : (!firrtl.sint, !firrtl.sint) -> !firrtl.uint<1>

  firrtl.connect %y0, %0 : !firrtl.uint<1>, !firrtl.uint<1>
  firrtl.connect %y1, %1 : !firrtl.uint<1>, !firrtl.uint<1>
  firrtl.connect %y2, %2 : !firrtl.uint<1>, !firrtl.uint<1>
  firrtl.connect %y3, %3 : !firrtl.uint<1>, !firrtl.uint<1>
  firrtl.connect %y4, %4 : !firrtl.uint<1>, !firrtl.uint<1>
  firrtl.connect %y5, %5 : !firrtl.uint<1>, !firrtl.uint<1>
  firrtl.connect %y6, %6 : !firrtl.uint<1>, !firrtl.uint<1>
  firrtl.connect %y7, %7 : !firrtl.uint<1>, !firrtl.uint<1>
  firrtl.connect %y8, %8 : !firrtl.uint<1>, !firrtl.uint<1>
  firrtl.connect %y9, %9 : !firrtl.uint<1>, !firrtl.uint<1>
  firrtl.connect %y10, %10 : !firrtl.uint<1>, !firrtl.uint<1>
  firrtl.connect %y11, %11 : !firrtl.uint<1>, !firrtl.uint<1>
  // CHECK-NEXT: firrtl.connect %y0, %c1_ui1
  // CHECK-NEXT: firrtl.connect %y1, %c1_ui1
  // CHECK-NEXT: firrtl.connect %y2, %c1_ui1
  // CHECK-NEXT: firrtl.connect %y3, %c1_ui1
  // CHECK-NEXT: firrtl.connect %y4, %c0_ui1
  // CHECK-NEXT: firrtl.connect %y5, %c0_ui1
  // CHECK-NEXT: firrtl.connect %y6, %c0_ui1
  // CHECK-NEXT: firrtl.connect %y7, %c0_ui1
  // CHECK-NEXT: firrtl.connect %y8, %c0_ui1
  // CHECK-NEXT: firrtl.connect %y9, %c0_ui1
  // CHECK-NEXT: firrtl.connect %y10, %c1_ui1
  // CHECK-NEXT: firrtl.connect %y11, %c1_ui1
}

// CHECK-LABEL: @ComparisonOfZeroAndNonzeroWidths
firrtl.module @ComparisonOfZeroAndNonzeroWidths(
  in %xu: !firrtl.uint<0>,
  in %xs: !firrtl.sint<0>,
  out %y0: !firrtl.uint<1>,
  out %y1: !firrtl.uint<1>,
  out %y2: !firrtl.uint<1>,
  out %y3: !firrtl.uint<1>,
  out %y4: !firrtl.uint<1>,
  out %y5: !firrtl.uint<1>,
  out %y6: !firrtl.uint<1>,
  out %y7: !firrtl.uint<1>,
  out %y8: !firrtl.uint<1>,
  out %y9: !firrtl.uint<1>,
  out %y10: !firrtl.uint<1>,
  out %y11: !firrtl.uint<1>,
  out %y12: !firrtl.uint<1>,
  out %y13: !firrtl.uint<1>,
  out %y14: !firrtl.uint<1>,
  out %y15: !firrtl.uint<1>,
  out %y16: !firrtl.uint<1>,
  out %y17: !firrtl.uint<1>,
  out %y18: !firrtl.uint<1>,
  out %y19: !firrtl.uint<1>,
  out %y20: !firrtl.uint<1>,
  out %y21: !firrtl.uint<1>,
  out %y22: !firrtl.uint<1>,
  out %y23: !firrtl.uint<1>
) {
  %c0_si4 = firrtl.constant 0 : !firrtl.sint<4>
  %c0_ui4 = firrtl.constant 0 : !firrtl.uint<4>
  %c4_si4 = firrtl.constant 4 : !firrtl.sint<4>
  %c4_ui4 = firrtl.constant 4 : !firrtl.uint<4>

  %0 = firrtl.leq %xu, %c0_ui4 : (!firrtl.uint<0>, !firrtl.uint<4>) -> !firrtl.uint<1>
  %1 = firrtl.leq %xu, %c4_ui4 : (!firrtl.uint<0>, !firrtl.uint<4>) -> !firrtl.uint<1>
  %2 = firrtl.leq %xs, %c0_si4 : (!firrtl.sint<0>, !firrtl.sint<4>) -> !firrtl.uint<1>
  %3 = firrtl.leq %xs, %c4_si4 : (!firrtl.sint<0>, !firrtl.sint<4>) -> !firrtl.uint<1>
  %4 = firrtl.lt %xu, %c0_ui4 : (!firrtl.uint<0>, !firrtl.uint<4>) -> !firrtl.uint<1>
  %5 = firrtl.lt %xu, %c4_ui4 : (!firrtl.uint<0>, !firrtl.uint<4>) -> !firrtl.uint<1>
  %6 = firrtl.lt %xs, %c0_si4 : (!firrtl.sint<0>, !firrtl.sint<4>) -> !firrtl.uint<1>
  %7 = firrtl.lt %xs, %c4_si4 : (!firrtl.sint<0>, !firrtl.sint<4>) -> !firrtl.uint<1>
  %8 = firrtl.geq %xu, %c0_ui4 : (!firrtl.uint<0>, !firrtl.uint<4>) -> !firrtl.uint<1>
  %9 = firrtl.geq %xu, %c4_ui4 : (!firrtl.uint<0>, !firrtl.uint<4>) -> !firrtl.uint<1>
  %10 = firrtl.geq %xs, %c0_si4 : (!firrtl.sint<0>, !firrtl.sint<4>) -> !firrtl.uint<1>
  %11 = firrtl.geq %xs, %c4_si4 : (!firrtl.sint<0>, !firrtl.sint<4>) -> !firrtl.uint<1>
  %12 = firrtl.gt %xu, %c0_ui4 : (!firrtl.uint<0>, !firrtl.uint<4>) -> !firrtl.uint<1>
  %13 = firrtl.gt %xu, %c4_ui4 : (!firrtl.uint<0>, !firrtl.uint<4>) -> !firrtl.uint<1>
  %14 = firrtl.gt %xs, %c0_si4 : (!firrtl.sint<0>, !firrtl.sint<4>) -> !firrtl.uint<1>
  %15 = firrtl.gt %xs, %c4_si4 : (!firrtl.sint<0>, !firrtl.sint<4>) -> !firrtl.uint<1>
  %16 = firrtl.eq %xu, %c0_ui4 : (!firrtl.uint<0>, !firrtl.uint<4>) -> !firrtl.uint<1>
  %17 = firrtl.eq %xu, %c4_ui4 : (!firrtl.uint<0>, !firrtl.uint<4>) -> !firrtl.uint<1>
  %18 = firrtl.eq %xs, %c0_si4 : (!firrtl.sint<0>, !firrtl.sint<4>) -> !firrtl.uint<1>
  %19 = firrtl.eq %xs, %c4_si4 : (!firrtl.sint<0>, !firrtl.sint<4>) -> !firrtl.uint<1>
  %20 = firrtl.neq %xu, %c0_ui4 : (!firrtl.uint<0>, !firrtl.uint<4>) -> !firrtl.uint<1>
  %21 = firrtl.neq %xu, %c4_ui4 : (!firrtl.uint<0>, !firrtl.uint<4>) -> !firrtl.uint<1>
  %22 = firrtl.neq %xs, %c0_si4 : (!firrtl.sint<0>, !firrtl.sint<4>) -> !firrtl.uint<1>
  %23 = firrtl.neq %xs, %c4_si4 : (!firrtl.sint<0>, !firrtl.sint<4>) -> !firrtl.uint<1>

  firrtl.connect %y0, %0 : !firrtl.uint<1>, !firrtl.uint<1>
  firrtl.connect %y1, %1 : !firrtl.uint<1>, !firrtl.uint<1>
  firrtl.connect %y2, %2 : !firrtl.uint<1>, !firrtl.uint<1>
  firrtl.connect %y3, %3 : !firrtl.uint<1>, !firrtl.uint<1>
  firrtl.connect %y4, %4 : !firrtl.uint<1>, !firrtl.uint<1>
  firrtl.connect %y5, %5 : !firrtl.uint<1>, !firrtl.uint<1>
  firrtl.connect %y6, %6 : !firrtl.uint<1>, !firrtl.uint<1>
  firrtl.connect %y7, %7 : !firrtl.uint<1>, !firrtl.uint<1>
  firrtl.connect %y8, %8 : !firrtl.uint<1>, !firrtl.uint<1>
  firrtl.connect %y9, %9 : !firrtl.uint<1>, !firrtl.uint<1>
  firrtl.connect %y10, %10 : !firrtl.uint<1>, !firrtl.uint<1>
  firrtl.connect %y11, %11 : !firrtl.uint<1>, !firrtl.uint<1>
  firrtl.connect %y12, %12 : !firrtl.uint<1>, !firrtl.uint<1>
  firrtl.connect %y13, %13 : !firrtl.uint<1>, !firrtl.uint<1>
  firrtl.connect %y14, %14 : !firrtl.uint<1>, !firrtl.uint<1>
  firrtl.connect %y15, %15 : !firrtl.uint<1>, !firrtl.uint<1>
  firrtl.connect %y16, %16 : !firrtl.uint<1>, !firrtl.uint<1>
  firrtl.connect %y17, %17 : !firrtl.uint<1>, !firrtl.uint<1>
  firrtl.connect %y18, %18 : !firrtl.uint<1>, !firrtl.uint<1>
  firrtl.connect %y19, %19 : !firrtl.uint<1>, !firrtl.uint<1>
  firrtl.connect %y20, %20 : !firrtl.uint<1>, !firrtl.uint<1>
  firrtl.connect %y21, %21 : !firrtl.uint<1>, !firrtl.uint<1>
  firrtl.connect %y22, %22 : !firrtl.uint<1>, !firrtl.uint<1>
  firrtl.connect %y23, %23 : !firrtl.uint<1>, !firrtl.uint<1>
  // CHECK: firrtl.connect %y0, %c1_ui1
  // CHECK: firrtl.connect %y1, %c1_ui1
  // CHECK: firrtl.connect %y2, %c1_ui1
  // CHECK: firrtl.connect %y3, %c1_ui1
  // CHECK: firrtl.connect %y4, %c0_ui1
  // CHECK: firrtl.connect %y5, %c1_ui1
  // CHECK: firrtl.connect %y6, %c0_ui1
  // CHECK: firrtl.connect %y7, %c1_ui1
  // CHECK: firrtl.connect %y8, %c1_ui1
  // CHECK: firrtl.connect %y9, %c0_ui1
  // CHECK: firrtl.connect %y10, %c1_ui1
  // CHECK: firrtl.connect %y11, %c0_ui1
  // CHECK: firrtl.connect %y12, %c0_ui1
  // CHECK: firrtl.connect %y13, %c0_ui1
  // CHECK: firrtl.connect %y14, %c0_ui1
  // CHECK: firrtl.connect %y15, %c0_ui1
  // CHECK: firrtl.connect %y16, %c1_ui1
  // CHECK: firrtl.connect %y17, %c0_ui1
  // CHECK: firrtl.connect %y18, %c1_ui1
  // CHECK: firrtl.connect %y19, %c0_ui1
  // CHECK: firrtl.connect %y20, %c0_ui1
  // CHECK: firrtl.connect %y21, %c1_ui1
  // CHECK: firrtl.connect %y22, %c0_ui1
  // CHECK: firrtl.connect %y23, %c1_ui1
}

// CHECK-LABEL: @ComparisonOfZeroWidths
firrtl.module @ComparisonOfZeroWidths(
  in %xu0: !firrtl.uint<0>,
  in %xu1: !firrtl.uint<0>,
  in %xs0: !firrtl.sint<0>,
  in %xs1: !firrtl.sint<0>,
  out %y0: !firrtl.uint<1>,
  out %y1: !firrtl.uint<1>,
  out %y2: !firrtl.uint<1>,
  out %y3: !firrtl.uint<1>,
  out %y4: !firrtl.uint<1>,
  out %y5: !firrtl.uint<1>,
  out %y6: !firrtl.uint<1>,
  out %y7: !firrtl.uint<1>,
  out %y8: !firrtl.uint<1>,
  out %y9: !firrtl.uint<1>,
  out %y10: !firrtl.uint<1>,
  out %y11: !firrtl.uint<1>,
  out %y12: !firrtl.uint<1>,
  out %y13: !firrtl.uint<1>,
  out %y14: !firrtl.uint<1>,
  out %y15: !firrtl.uint<1>,
  out %y16: !firrtl.uint<1>,
  out %y17: !firrtl.uint<1>,
  out %y18: !firrtl.uint<1>,
  out %y19: !firrtl.uint<1>,
  out %y20: !firrtl.uint<1>,
  out %y21: !firrtl.uint<1>,
  out %y22: !firrtl.uint<1>,
  out %y23: !firrtl.uint<1>
) {
  %0 = firrtl.leq %xu0, %xu1 : (!firrtl.uint<0>, !firrtl.uint<0>) -> !firrtl.uint<1>
  %1 = firrtl.leq %xs0, %xs1 : (!firrtl.sint<0>, !firrtl.sint<0>) -> !firrtl.uint<1>
  %2 = firrtl.lt %xu0, %xu1 : (!firrtl.uint<0>, !firrtl.uint<0>) -> !firrtl.uint<1>
  %3 = firrtl.lt %xs0, %xs1 : (!firrtl.sint<0>, !firrtl.sint<0>) -> !firrtl.uint<1>
  %4 = firrtl.geq %xu0, %xu1 : (!firrtl.uint<0>, !firrtl.uint<0>) -> !firrtl.uint<1>
  %5 = firrtl.geq %xs0, %xs1 : (!firrtl.sint<0>, !firrtl.sint<0>) -> !firrtl.uint<1>
  %6 = firrtl.gt %xu0, %xu1 : (!firrtl.uint<0>, !firrtl.uint<0>) -> !firrtl.uint<1>
  %7 = firrtl.gt %xs0, %xs1 : (!firrtl.sint<0>, !firrtl.sint<0>) -> !firrtl.uint<1>
  %8 = firrtl.eq %xu0, %xu1 : (!firrtl.uint<0>, !firrtl.uint<0>) -> !firrtl.uint<1>
  %9 = firrtl.eq %xs0, %xs1 : (!firrtl.sint<0>, !firrtl.sint<0>) -> !firrtl.uint<1>
  %10 = firrtl.neq %xu0, %xu1 : (!firrtl.uint<0>, !firrtl.uint<0>) -> !firrtl.uint<1>
  %11 = firrtl.neq %xs0, %xs1 : (!firrtl.sint<0>, !firrtl.sint<0>) -> !firrtl.uint<1>

  firrtl.connect %y0, %0 : !firrtl.uint<1>, !firrtl.uint<1>
  firrtl.connect %y1, %1 : !firrtl.uint<1>, !firrtl.uint<1>
  firrtl.connect %y2, %2 : !firrtl.uint<1>, !firrtl.uint<1>
  firrtl.connect %y3, %3 : !firrtl.uint<1>, !firrtl.uint<1>
  firrtl.connect %y4, %4 : !firrtl.uint<1>, !firrtl.uint<1>
  firrtl.connect %y5, %5 : !firrtl.uint<1>, !firrtl.uint<1>
  firrtl.connect %y6, %6 : !firrtl.uint<1>, !firrtl.uint<1>
  firrtl.connect %y7, %7 : !firrtl.uint<1>, !firrtl.uint<1>
  firrtl.connect %y8, %8 : !firrtl.uint<1>, !firrtl.uint<1>
  firrtl.connect %y9, %9 : !firrtl.uint<1>, !firrtl.uint<1>
  firrtl.connect %y10, %10 : !firrtl.uint<1>, !firrtl.uint<1>
  firrtl.connect %y11, %11 : !firrtl.uint<1>, !firrtl.uint<1>
  // CHECK: firrtl.connect %y0, %c1_ui1
  // CHECK: firrtl.connect %y1, %c1_ui1
  // CHECK: firrtl.connect %y2, %c0_ui1
  // CHECK: firrtl.connect %y3, %c0_ui1
  // CHECK: firrtl.connect %y4, %c1_ui1
  // CHECK: firrtl.connect %y5, %c1_ui1
  // CHECK: firrtl.connect %y6, %c0_ui1
  // CHECK: firrtl.connect %y7, %c0_ui1
  // CHECK: firrtl.connect %y8, %c1_ui1
  // CHECK: firrtl.connect %y9, %c1_ui1
  // CHECK: firrtl.connect %y10, %c0_ui1
  // CHECK: firrtl.connect %y11, %c0_ui1
}

// CHECK-LABEL: @ComparisonOfConsts
firrtl.module @ComparisonOfConsts(
  out %y0: !firrtl.uint<1>,
  out %y1: !firrtl.uint<1>,
  out %y2: !firrtl.uint<1>,
  out %y3: !firrtl.uint<1>,
  out %y4: !firrtl.uint<1>,
  out %y5: !firrtl.uint<1>,
  out %y6: !firrtl.uint<1>,
  out %y7: !firrtl.uint<1>,
  out %y8: !firrtl.uint<1>,
  out %y9: !firrtl.uint<1>,
  out %y10: !firrtl.uint<1>,
  out %y11: !firrtl.uint<1>,
  out %y12: !firrtl.uint<1>,
  out %y13: !firrtl.uint<1>,
  out %y14: !firrtl.uint<1>,
  out %y15: !firrtl.uint<1>,
  out %y16: !firrtl.uint<1>,
  out %y17: !firrtl.uint<1>,
  out %y18: !firrtl.uint<1>,
  out %y19: !firrtl.uint<1>,
  out %y20: !firrtl.uint<1>,
  out %y21: !firrtl.uint<1>,
  out %y22: !firrtl.uint<1>,
  out %y23: !firrtl.uint<1>
) {
  %c2_si4 = firrtl.constant 2 : !firrtl.sint<4>
  %c-3_si3 = firrtl.constant -3 : !firrtl.sint<3>
  %c2_ui4 = firrtl.constant 2 : !firrtl.uint<4>
  %c5_ui3 = firrtl.constant 5 : !firrtl.uint<3>

  // CHECK-NEXT: [[_:.+]] = firrtl.constant
  // CHECK-NEXT: [[_:.+]] = firrtl.constant

  %0 = firrtl.leq %c2_si4, %c-3_si3 : (!firrtl.sint<4>, !firrtl.sint<3>) -> !firrtl.uint<1>
  %1 = firrtl.leq %c-3_si3, %c2_si4 : (!firrtl.sint<3>, !firrtl.sint<4>) -> !firrtl.uint<1>
  %2 = firrtl.leq %c2_ui4, %c5_ui3 : (!firrtl.uint<4>, !firrtl.uint<3>) -> !firrtl.uint<1>
  %3 = firrtl.leq %c5_ui3, %c2_ui4 : (!firrtl.uint<3>, !firrtl.uint<4>) -> !firrtl.uint<1>
  %4 = firrtl.lt %c2_si4, %c-3_si3 : (!firrtl.sint<4>, !firrtl.sint<3>) -> !firrtl.uint<1>
  %5 = firrtl.lt %c-3_si3, %c2_si4 : (!firrtl.sint<3>, !firrtl.sint<4>) -> !firrtl.uint<1>
  %6 = firrtl.lt %c2_ui4, %c5_ui3 : (!firrtl.uint<4>, !firrtl.uint<3>) -> !firrtl.uint<1>
  %7 = firrtl.lt %c5_ui3, %c2_ui4 : (!firrtl.uint<3>, !firrtl.uint<4>) -> !firrtl.uint<1>
  %8 = firrtl.geq %c2_si4, %c-3_si3 : (!firrtl.sint<4>, !firrtl.sint<3>) -> !firrtl.uint<1>
  %9 = firrtl.geq %c-3_si3, %c2_si4 : (!firrtl.sint<3>, !firrtl.sint<4>) -> !firrtl.uint<1>
  %10 = firrtl.geq %c2_ui4, %c5_ui3 : (!firrtl.uint<4>, !firrtl.uint<3>) -> !firrtl.uint<1>
  %11 = firrtl.geq %c5_ui3, %c2_ui4 : (!firrtl.uint<3>, !firrtl.uint<4>) -> !firrtl.uint<1>
  %12 = firrtl.gt %c2_si4, %c-3_si3 : (!firrtl.sint<4>, !firrtl.sint<3>) -> !firrtl.uint<1>
  %13 = firrtl.gt %c-3_si3, %c2_si4 : (!firrtl.sint<3>, !firrtl.sint<4>) -> !firrtl.uint<1>
  %14 = firrtl.gt %c2_ui4, %c5_ui3 : (!firrtl.uint<4>, !firrtl.uint<3>) -> !firrtl.uint<1>
  %15 = firrtl.gt %c5_ui3, %c2_ui4 : (!firrtl.uint<3>, !firrtl.uint<4>) -> !firrtl.uint<1>

  firrtl.connect %y0, %0 : !firrtl.uint<1>, !firrtl.uint<1>
  firrtl.connect %y1, %1 : !firrtl.uint<1>, !firrtl.uint<1>
  firrtl.connect %y2, %2 : !firrtl.uint<1>, !firrtl.uint<1>
  firrtl.connect %y3, %3 : !firrtl.uint<1>, !firrtl.uint<1>
  firrtl.connect %y4, %4 : !firrtl.uint<1>, !firrtl.uint<1>
  firrtl.connect %y5, %5 : !firrtl.uint<1>, !firrtl.uint<1>
  firrtl.connect %y6, %6 : !firrtl.uint<1>, !firrtl.uint<1>
  firrtl.connect %y7, %7 : !firrtl.uint<1>, !firrtl.uint<1>
  firrtl.connect %y8, %8 : !firrtl.uint<1>, !firrtl.uint<1>
  firrtl.connect %y9, %9 : !firrtl.uint<1>, !firrtl.uint<1>
  firrtl.connect %y10, %10 : !firrtl.uint<1>, !firrtl.uint<1>
  firrtl.connect %y11, %11 : !firrtl.uint<1>, !firrtl.uint<1>
  firrtl.connect %y12, %12 : !firrtl.uint<1>, !firrtl.uint<1>
  firrtl.connect %y13, %13 : !firrtl.uint<1>, !firrtl.uint<1>
  firrtl.connect %y14, %14 : !firrtl.uint<1>, !firrtl.uint<1>
  firrtl.connect %y15, %15 : !firrtl.uint<1>, !firrtl.uint<1>
  // CHECK-NEXT: firrtl.connect %y0, %c0_ui1
  // CHECK-NEXT: firrtl.connect %y1, %c1_ui1
  // CHECK-NEXT: firrtl.connect %y2, %c1_ui1
  // CHECK-NEXT: firrtl.connect %y3, %c0_ui1
  // CHECK-NEXT: firrtl.connect %y4, %c0_ui1
  // CHECK-NEXT: firrtl.connect %y5, %c1_ui1
  // CHECK-NEXT: firrtl.connect %y6, %c1_ui1
  // CHECK-NEXT: firrtl.connect %y7, %c0_ui1
  // CHECK-NEXT: firrtl.connect %y8, %c1_ui1
  // CHECK-NEXT: firrtl.connect %y9, %c0_ui1
  // CHECK-NEXT: firrtl.connect %y10, %c0_ui1
  // CHECK-NEXT: firrtl.connect %y11, %c1_ui1
  // CHECK-NEXT: firrtl.connect %y12, %c1_ui1
  // CHECK-NEXT: firrtl.connect %y13, %c0_ui1
  // CHECK-NEXT: firrtl.connect %y14, %c0_ui1
  // CHECK-NEXT: firrtl.connect %y15, %c1_ui1
}

// CHECK-LABEL: @add_cst_prop1
// CHECK-NEXT:   %c11_ui9 = firrtl.constant 11 : !firrtl.uint<9>
// CHECK-NEXT:   firrtl.connect %out_b, %c11_ui9 : !firrtl.uint<9>, !firrtl.uint<9>
// CHECK-NEXT:  }
firrtl.module @add_cst_prop1(out %out_b: !firrtl.uint<9>) {
  %c6_ui7 = firrtl.constant 6 : !firrtl.uint<7>
  %tmp_a = firrtl.wire : !firrtl.uint<7>
  %c5_ui8 = firrtl.constant 5 : !firrtl.uint<8>
  firrtl.connect %tmp_a, %c6_ui7 : !firrtl.uint<7>, !firrtl.uint<7>
  %add = firrtl.add %tmp_a, %c5_ui8 : (!firrtl.uint<7>, !firrtl.uint<8>) -> !firrtl.uint<9>
  firrtl.connect %out_b, %add : !firrtl.uint<9>, !firrtl.uint<9>
}

// CHECK-LABEL: @add_cst_prop2
// CHECK-NEXT:   %c-1_si9 = firrtl.constant -1 : !firrtl.sint<9>
// CHECK-NEXT:   firrtl.connect %out_b, %c-1_si9 : !firrtl.sint<9>, !firrtl.sint<9>
// CHECK-NEXT:  }
firrtl.module @add_cst_prop2(out %out_b: !firrtl.sint<9>) {
  %c6_ui7 = firrtl.constant -6 : !firrtl.sint<7>
  %tmp_a = firrtl.wire : !firrtl.sint<7>
  %c5_ui8 = firrtl.constant 5 : !firrtl.sint<8>
  firrtl.connect %tmp_a, %c6_ui7 : !firrtl.sint<7>, !firrtl.sint<7>
  %add = firrtl.add %tmp_a, %c5_ui8 : (!firrtl.sint<7>, !firrtl.sint<8>) -> !firrtl.sint<9>
  firrtl.connect %out_b, %add : !firrtl.sint<9>, !firrtl.sint<9>
}

// CHECK-LABEL: @add_cst_prop3
// CHECK-NEXT:   %c-2_si4 = firrtl.constant -2 : !firrtl.sint<4>
// CHECK-NEXT:   firrtl.connect %out_b, %c-2_si4 : !firrtl.sint<4>, !firrtl.sint<4>
// CHECK-NEXT:  }
firrtl.module @add_cst_prop3(out %out_b: !firrtl.sint<4>) {
  %c1_si2 = firrtl.constant -1 : !firrtl.sint<2>
  %tmp_a = firrtl.wire : !firrtl.sint<2>
  %c1_si3 = firrtl.constant -1 : !firrtl.sint<3>
  firrtl.connect %tmp_a, %c1_si2 : !firrtl.sint<2>, !firrtl.sint<2>
  %add = firrtl.add %tmp_a, %c1_si3 : (!firrtl.sint<2>, !firrtl.sint<3>) -> !firrtl.sint<4>
  firrtl.connect %out_b, %add : !firrtl.sint<4>, !firrtl.sint<4>
}

// CHECK-LABEL: @add_cst_prop4
// CHECK: %[[pad:.+]] = firrtl.pad %tmp_a, 5
// CHECK-NEXT: firrtl.connect %out_b, %[[pad]]
// CHECK-NEXT: %[[pad:.+]] = firrtl.pad %tmp_a, 5
// CHECK_NEXT: firrtl.connect %out_b, %[[pad]]
firrtl.module @add_cst_prop4(out %out_b: !firrtl.uint<5>) {
  %tmp_a = firrtl.wire : !firrtl.uint<4>
  %invalid_ui4 = firrtl.invalidvalue : !firrtl.uint<4>
  %add = firrtl.add %tmp_a, %invalid_ui4 : (!firrtl.uint<4>, !firrtl.uint<4>) -> !firrtl.uint<5>
  firrtl.connect %out_b, %add : !firrtl.uint<5>, !firrtl.uint<5>
  %add2 = firrtl.add %invalid_ui4, %tmp_a : (!firrtl.uint<4>, !firrtl.uint<4>) -> !firrtl.uint<5>
  firrtl.connect %out_b, %add2 : !firrtl.uint<5>, !firrtl.uint<5>
}

// CHECK-LABEL: @sub_cst_prop1
// CHECK-NEXT:      %c1_ui9 = firrtl.constant 1 : !firrtl.uint<9>
// CHECK-NEXT:      firrtl.connect %out_b, %c1_ui9 : !firrtl.uint<9>, !firrtl.uint<9>
// CHECK-NEXT:  }
firrtl.module @sub_cst_prop1(out %out_b: !firrtl.uint<9>) {
  %c6_ui7 = firrtl.constant 6 : !firrtl.uint<7>
  %tmp_a = firrtl.wire : !firrtl.uint<7>
  %c5_ui8 = firrtl.constant 5 : !firrtl.uint<8>
  firrtl.connect %tmp_a, %c6_ui7 : !firrtl.uint<7>, !firrtl.uint<7>
  %add = firrtl.sub %tmp_a, %c5_ui8 : (!firrtl.uint<7>, !firrtl.uint<8>) -> !firrtl.uint<9>
  firrtl.connect %out_b, %add : !firrtl.uint<9>, !firrtl.uint<9>
}

// CHECK-LABEL: @sub_cst_prop2
// CHECK-NEXT:      %c-11_si9 = firrtl.constant -11 : !firrtl.sint<9>
// CHECK-NEXT:      firrtl.connect %out_b, %c-11_si9 : !firrtl.sint<9>, !firrtl.sint<9>
// CHECK-NEXT:  }
firrtl.module @sub_cst_prop2(out %out_b: !firrtl.sint<9>) {
  %c6_ui7 = firrtl.constant -6 : !firrtl.sint<7>
  %tmp_a = firrtl.wire : !firrtl.sint<7>
  %c5_ui8 = firrtl.constant 5 : !firrtl.sint<8>
  firrtl.connect %tmp_a, %c6_ui7 : !firrtl.sint<7>, !firrtl.sint<7>
  %add = firrtl.sub %tmp_a, %c5_ui8 : (!firrtl.sint<7>, !firrtl.sint<8>) -> !firrtl.sint<9>
  firrtl.connect %out_b, %add : !firrtl.sint<9>, !firrtl.sint<9>
}

// CHECK-LABEL: @sub_cst_prop3
// CHECK: %[[pad:.+]] = firrtl.pad %tmp_a, 5
// CHECK-NEXT: firrtl.connect %out_b, %[[pad]]
firrtl.module @sub_cst_prop3(out %out_b: !firrtl.uint<5>) {
  %tmp_a = firrtl.wire : !firrtl.uint<4>
  %invalid_ui4 = firrtl.invalidvalue : !firrtl.uint<4>
  %sub = firrtl.sub %tmp_a, %invalid_ui4 : (!firrtl.uint<4>, !firrtl.uint<4>) -> !firrtl.uint<5>
  firrtl.connect %out_b, %sub : !firrtl.uint<5>, !firrtl.uint<5>
}

// CHECK-LABEL: @mul_cst_prop1
// CHECK-NEXT:      %c30_ui15 = firrtl.constant 30 : !firrtl.uint<15>
// CHECK-NEXT:      firrtl.connect %out_b, %c30_ui15 : !firrtl.uint<15>, !firrtl.uint<15>
// CHECK-NEXT:  }
firrtl.module @mul_cst_prop1(out %out_b: !firrtl.uint<15>) {
  %c6_ui7 = firrtl.constant 6 : !firrtl.uint<7>
  %tmp_a = firrtl.wire : !firrtl.uint<7>
  %c5_ui8 = firrtl.constant 5 : !firrtl.uint<8>
  firrtl.connect %tmp_a, %c6_ui7 : !firrtl.uint<7>, !firrtl.uint<7>
  %add = firrtl.mul %tmp_a, %c5_ui8 : (!firrtl.uint<7>, !firrtl.uint<8>) -> !firrtl.uint<15>
  firrtl.connect %out_b, %add : !firrtl.uint<15>, !firrtl.uint<15>
}

// CHECK-LABEL: @mul_cst_prop2
// CHECK-NEXT:      %c-30_si15 = firrtl.constant -30 : !firrtl.sint<15>
// CHECK-NEXT:      firrtl.connect %out_b, %c-30_si15 : !firrtl.sint<15>, !firrtl.sint<15>
// CHECK-NEXT:  }
firrtl.module @mul_cst_prop2(out %out_b: !firrtl.sint<15>) {
  %c6_ui7 = firrtl.constant -6 : !firrtl.sint<7>
  %tmp_a = firrtl.wire : !firrtl.sint<7>
  %c5_ui8 = firrtl.constant 5 : !firrtl.sint<8>
  firrtl.connect %tmp_a, %c6_ui7 : !firrtl.sint<7>, !firrtl.sint<7>
  %add = firrtl.mul %tmp_a, %c5_ui8 : (!firrtl.sint<7>, !firrtl.sint<8>) -> !firrtl.sint<15>
  firrtl.connect %out_b, %add : !firrtl.sint<15>, !firrtl.sint<15>
}

// CHECK-LABEL: @mul_cst_prop3
// CHECK-NEXT:      %c30_si15 = firrtl.constant 30 : !firrtl.sint<15>
// CHECK-NEXT:      firrtl.connect %out_b, %c30_si15 : !firrtl.sint<15>, !firrtl.sint<15>
// CHECK-NEXT:  }
firrtl.module @mul_cst_prop3(out %out_b: !firrtl.sint<15>) {
  %c6_ui7 = firrtl.constant -6 : !firrtl.sint<7>
  %tmp_a = firrtl.wire : !firrtl.sint<7>
  %c5_ui8 = firrtl.constant -5 : !firrtl.sint<8>
  firrtl.connect %tmp_a, %c6_ui7 : !firrtl.sint<7>, !firrtl.sint<7>
  %add = firrtl.mul %tmp_a, %c5_ui8 : (!firrtl.sint<7>, !firrtl.sint<8>) -> !firrtl.sint<15>
  firrtl.connect %out_b, %add : !firrtl.sint<15>, !firrtl.sint<15>
}

// CHECK-LABEL: @mul_cst_prop4
// CHECK: %[[zero:.+]] = firrtl.constant 0 : !firrtl.uint<15>
// CHECK: firrtl.connect %out_b, %[[zero]]
// CHECK: firrtl.connect %out_b, %[[zero]]
firrtl.module @mul_cst_prop4(out %out_b: !firrtl.uint<15>) {
  %tmp_a = firrtl.wire : !firrtl.uint<7>
  %invalid_ui4 = firrtl.invalidvalue : !firrtl.uint<8>
  %mul = firrtl.mul %tmp_a, %invalid_ui4 : (!firrtl.uint<7>, !firrtl.uint<8>) -> !firrtl.uint<15>
  firrtl.connect %out_b, %mul : !firrtl.uint<15>, !firrtl.uint<15>
  %mul2 = firrtl.mul %invalid_ui4, %tmp_a : (!firrtl.uint<8>, !firrtl.uint<7>) -> !firrtl.uint<15>
  firrtl.connect %out_b, %mul2 : !firrtl.uint<15>, !firrtl.uint<15>
}

// CHECK-LABEL: firrtl.module @MuxInvalidOpt
firrtl.module @MuxInvalidOpt(in %cond: !firrtl.uint<1>, in %data: !firrtl.uint<4>, out %out1: !firrtl.uint<4>, out %out2: !firrtl.uint<4>, out %out3: !firrtl.uint<4>, out %out4: !firrtl.uint<4>) {
  %invalid = firrtl.invalidvalue : !firrtl.uint<4>

  // We can optimize out these mux's since the invalid value can take on any input.
  %a = firrtl.mux(%cond, %data, %invalid) : (!firrtl.uint<1>, !firrtl.uint<4>, !firrtl.uint<4>) -> !firrtl.uint<4>
  // CHECK: firrtl.connect %out1, %data
  firrtl.connect %out1, %a : !firrtl.uint<4>, !firrtl.uint<4>

  %b = firrtl.mux(%cond, %invalid, %data) : (!firrtl.uint<1>, !firrtl.uint<4>, !firrtl.uint<4>) -> !firrtl.uint<4>
  // CHECK: firrtl.connect %out2, %data
  firrtl.connect %out2, %b : !firrtl.uint<4>, !firrtl.uint<4>

  // This fold is required to return %data for SFC compatibility.
  %false = firrtl.constant 0 : !firrtl.uint<1>
  %c = firrtl.mux(%false, %data, %invalid) : (!firrtl.uint<1>, !firrtl.uint<4>, !firrtl.uint<4>) -> !firrtl.uint<4>
  // CHECK: firrtl.connect %out3, %data
  firrtl.connect %out3, %c : !firrtl.uint<4>, !firrtl.uint<4>

  // This fold is required to return %data for SFC compatibility.
  %true = firrtl.constant 1 : !firrtl.uint<1>
  %d = firrtl.mux(%true, %invalid, %data) : (!firrtl.uint<1>, !firrtl.uint<4>, !firrtl.uint<4>) -> !firrtl.uint<4>
  // CHECK: firrtl.connect %out4, %data
  firrtl.connect %out4, %d : !firrtl.uint<4>, !firrtl.uint<4>
}

// CHECK-LABEL: firrtl.module @MuxCanon
firrtl.module @MuxCanon(in %c1: !firrtl.uint<1>, in %c2: !firrtl.uint<1>, in %d1: !firrtl.uint<5>, in %d2: !firrtl.uint<5>, in %d3: !firrtl.uint<5>, out %foo: !firrtl.uint<5>, out %foo2: !firrtl.uint<5>) {
  %0 = firrtl.mux(%c1, %d2, %d3) : (!firrtl.uint<1>, !firrtl.uint<5>, !firrtl.uint<5>) -> !firrtl.uint<5>
  %1 = firrtl.mux(%c1, %d1, %0) : (!firrtl.uint<1>, !firrtl.uint<5>, !firrtl.uint<5>) -> !firrtl.uint<5>
  %2 = firrtl.mux(%c1, %0, %d1) : (!firrtl.uint<1>, !firrtl.uint<5>, !firrtl.uint<5>) -> !firrtl.uint<5>
  firrtl.connect %foo, %1 : !firrtl.uint<5>, !firrtl.uint<5>
  firrtl.connect %foo2, %2 : !firrtl.uint<5>, !firrtl.uint<5>
  // CHECK: firrtl.mux(%c1, %d1, %d3) : (!firrtl.uint<1>, !firrtl.uint<5>, !firrtl.uint<5>) -> !firrtl.uint<5>
  // CHECK: firrtl.mux(%c1, %d2, %d1) : (!firrtl.uint<1>, !firrtl.uint<5>, !firrtl.uint<5>) -> !firrtl.uint<5>
}

// CHECK-LABEL: firrtl.module @EmptyNode
firrtl.module @EmptyNode(in %d1: !firrtl.uint<5>, out %foo: !firrtl.uint<5>, out %foo2: !firrtl.uint<5>) {
  %bar0 = firrtl.node %d1 : !firrtl.uint<5>
  %bar1 = firrtl.node %d1 : !firrtl.uint<5>
  %bar2 = firrtl.node %d1 {annotations = [{extrastuff = "n1"}]} : !firrtl.uint<5>
  firrtl.connect %foo, %bar1 : !firrtl.uint<5>, !firrtl.uint<5>
  firrtl.connect %foo2, %bar2 : !firrtl.uint<5>, !firrtl.uint<5>
}
// CHECK-NEXT: %bar2 = firrtl.node %d1 {annotations = [{extrastuff = "n1"}]}
// CHECK-NEXT: firrtl.connect %foo, %d1
// CHECK-NEXT: firrtl.connect %foo2, %bar2

// CHECK-LABEL: firrtl.module @RegresetToReg
firrtl.module @RegresetToReg(in %clock: !firrtl.clock, out %foo1: !firrtl.uint<1>, out %foo2: !firrtl.uint<1>) {
  %c0_ui95 = firrtl.constant 7 : !firrtl.uint<95>

  %c1_ui1 = firrtl.constant 0 : !firrtl.uint<1>
  %zero_asyncreset = firrtl.asAsyncReset %c1_ui1 : (!firrtl.uint<1>) -> !firrtl.asyncreset
  // CHECK: %bar1 = firrtl.reg %clock : !firrtl.uint<1>
<<<<<<< HEAD
  %bar1 = firrtl.regreset %clock, %zero_asyncreset, %c0_ui95  : (!firrtl.clock, !firrtl.asyncreset, !firrtl.uint<95>) -> !firrtl.uint<1>

  %invalid_asyncreset = firrtl.invalidvalue : !firrtl.asyncreset
  // CHECK: %bar2 = firrtl.reg %clock : !firrtl.uint<1>
  %bar2 = firrtl.regreset %clock, %invalid_asyncreset, %c0_ui95  : (!firrtl.clock, !firrtl.asyncreset, !firrtl.uint<95>) -> !firrtl.uint<1>
=======
  %bar1 = firrtl.regreset %clock, %zero_asyncreset, %c0_ui95 : !firrtl.asyncreset, !firrtl.uint<95>, !firrtl.uint<1>

  %invalid_asyncreset = firrtl.invalidvalue : !firrtl.asyncreset
  // CHECK: %bar2 = firrtl.reg %clock : !firrtl.uint<1>
  %bar2 = firrtl.regreset %clock, %invalid_asyncreset, %c0_ui95 : !firrtl.asyncreset, !firrtl.uint<95>, !firrtl.uint<1>
>>>>>>> d6dcf37f

  firrtl.connect %foo1, %bar1 : !firrtl.uint<1>, !firrtl.uint<1>
  firrtl.connect %foo2, %bar2 : !firrtl.uint<1>, !firrtl.uint<1>
}

// https://github.com/llvm/circt/issues/929
// CHECK-LABEL: firrtl.module @MuxInvalidTypeOpt
firrtl.module @MuxInvalidTypeOpt(in %in : !firrtl.uint<1>, out %out : !firrtl.uint<4>) {
  %c7_ui4 = firrtl.constant 7 : !firrtl.uint<4>
  %c1_ui2 = firrtl.constant 1 : !firrtl.uint<2>
  %c0_ui2 = firrtl.constant 0 : !firrtl.uint<2>
  %0 = firrtl.mux (%in, %c7_ui4, %c0_ui2) : (!firrtl.uint<1>, !firrtl.uint<4>, !firrtl.uint<2>) -> !firrtl.uint<4>
  %1 = firrtl.mux (%in, %c1_ui2, %c7_ui4) : (!firrtl.uint<1>, !firrtl.uint<2>, !firrtl.uint<4>) -> !firrtl.uint<4>
  firrtl.connect %out, %0 : !firrtl.uint<4>, !firrtl.uint<4>
  firrtl.connect %out, %1 : !firrtl.uint<4>, !firrtl.uint<4>
}
// CHECK: firrtl.mux(%in, %c7_ui4, %c0_ui4) : (!firrtl.uint<1>, !firrtl.uint<4>, !firrtl.uint<4>) -> !firrtl.uint<4>
// CHECK: firrtl.mux(%in, %c1_ui4, %c7_ui4) : (!firrtl.uint<1>, !firrtl.uint<4>, !firrtl.uint<4>) -> !firrtl.uint<4>

// CHECK-LABEL: firrtl.module @issue1100
// CHECK: firrtl.connect %tmp62, %c1_ui1
  firrtl.module @issue1100(out %tmp62: !firrtl.uint<1>) {
    %c-1_si2 = firrtl.constant -1 : !firrtl.sint<2>
    %0 = firrtl.orr %c-1_si2 : (!firrtl.sint<2>) -> !firrtl.uint<1>
    firrtl.connect %tmp62, %0 : !firrtl.uint<1>, !firrtl.uint<1>
  }

  // CHECK-LABEL: firrtl.module @issue1101
  // CHECK: firrtl.connect %y, %c-7_si4
  firrtl.module @issue1101(out %y: !firrtl.sint<4>) {
    %c9_si10 = firrtl.constant 9 : !firrtl.sint<10>
    firrtl.partialconnect %y, %c9_si10 : !firrtl.sint<4>, !firrtl.sint<10>
  }

// CHECK-LABEL: firrtl.module @zeroWidthMem
// CHECK-NEXT:  }
firrtl.module @zeroWidthMem(in %clock: !firrtl.clock) {
  // FIXME(Issue #1125): Add a test for zero width memory elimination.
}

// CHECK-LABEL: firrtl.module @issue1116
firrtl.module @issue1116(out %z: !firrtl.uint<1>) {
  %c844336_ui = firrtl.constant 844336 : !firrtl.uint
  %c161_ui8 = firrtl.constant 161 : !firrtl.uint<8>
  %0 = firrtl.leq %c844336_ui, %c161_ui8 : (!firrtl.uint, !firrtl.uint<8>) -> !firrtl.uint<1>
  // CHECK: firrtl.connect %z, %c0_ui1
  firrtl.connect %z, %0 : !firrtl.uint<1>, !firrtl.uint<1>
}

// Sign casts must not be folded into unsized constants.
// CHECK-LABEL: firrtl.module @issue1118
firrtl.module @issue1118(out %z0: !firrtl.uint, out %z1: !firrtl.sint) {
  // CHECK: %0 = firrtl.asUInt %c4232_si : (!firrtl.sint) -> !firrtl.uint
  // CHECK: %1 = firrtl.asSInt %c4232_ui : (!firrtl.uint) -> !firrtl.sint
  // CHECK: firrtl.connect %z0, %0 : !firrtl.uint, !firrtl.uint
  // CHECK: firrtl.connect %z1, %1 : !firrtl.sint, !firrtl.sint
  %c4232_si = firrtl.constant 4232 : !firrtl.sint
  %c4232_ui = firrtl.constant 4232 : !firrtl.uint
  %0 = firrtl.asUInt %c4232_si : (!firrtl.sint) -> !firrtl.uint
  %1 = firrtl.asSInt %c4232_ui : (!firrtl.uint) -> !firrtl.sint
  firrtl.connect %z0, %0 : !firrtl.uint, !firrtl.uint
  firrtl.connect %z1, %1 : !firrtl.sint, !firrtl.sint
}

// CHECK-LABEL: firrtl.module @issue1139
firrtl.module @issue1139(out %z: !firrtl.uint<4>) {
  // CHECK-NEXT: %c0_ui4 = firrtl.constant 0 : !firrtl.uint<4>
  // CHECK-NEXT: firrtl.connect %z, %c0_ui4 : !firrtl.uint<4>, !firrtl.uint<4>
  %c4_ui4 = firrtl.constant 4 : !firrtl.uint<4>
  %c674_ui = firrtl.constant 674 : !firrtl.uint
  %0 = firrtl.dshr %c4_ui4, %c674_ui : (!firrtl.uint<4>, !firrtl.uint) -> !firrtl.uint<4>
  firrtl.connect %z, %0 : !firrtl.uint<4>, !firrtl.uint<4>
}

// CHECK-LABEL: firrtl.module @issue1142
firrtl.module @issue1142(in %cond: !firrtl.uint<1>, out %z: !firrtl.uint) {
  %c0_ui1 = firrtl.constant 0 : !firrtl.uint<1>
  %c1_ui1 = firrtl.constant 1 : !firrtl.uint<1>
  %c42_ui = firrtl.constant 42 : !firrtl.uint
  %c43_ui = firrtl.constant 43 : !firrtl.uint

  // Don't fold away constant selects if widths are unknown.
  // CHECK: %0 = firrtl.mux(%c0_ui1, %c42_ui, %c43_ui) : (!firrtl.uint<1>, !firrtl.uint, !firrtl.uint) -> !firrtl.uint
  // CHECK: %1 = firrtl.mux(%c1_ui1, %c42_ui, %c43_ui) : (!firrtl.uint<1>, !firrtl.uint, !firrtl.uint) -> !firrtl.uint
  %0 = firrtl.mux(%c0_ui1, %c42_ui, %c43_ui) : (!firrtl.uint<1>, !firrtl.uint, !firrtl.uint) -> !firrtl.uint
  %1 = firrtl.mux(%c1_ui1, %c42_ui, %c43_ui) : (!firrtl.uint<1>, !firrtl.uint, !firrtl.uint) -> !firrtl.uint

  // Don't fold nested muxes with same condition if widths are unknown.
  // CHECK: %2 = firrtl.mux(%cond, %c42_ui, %c43_ui) : (!firrtl.uint<1>, !firrtl.uint, !firrtl.uint) -> !firrtl.uint
  // CHECK: %3 = firrtl.mux(%cond, %2, %c43_ui) : (!firrtl.uint<1>, !firrtl.uint, !firrtl.uint) -> !firrtl.uint
  // CHECK: %4 = firrtl.mux(%cond, %c42_ui, %2) : (!firrtl.uint<1>, !firrtl.uint, !firrtl.uint) -> !firrtl.uint
  %2 = firrtl.mux(%cond, %c42_ui, %c43_ui) : (!firrtl.uint<1>, !firrtl.uint, !firrtl.uint) -> !firrtl.uint
  %3 = firrtl.mux(%cond, %2, %c43_ui) : (!firrtl.uint<1>, !firrtl.uint, !firrtl.uint) -> !firrtl.uint
  %4 = firrtl.mux(%cond, %c42_ui, %2) : (!firrtl.uint<1>, !firrtl.uint, !firrtl.uint) -> !firrtl.uint

  firrtl.connect %z, %0 : !firrtl.uint, !firrtl.uint
  firrtl.connect %z, %1 : !firrtl.uint, !firrtl.uint
  firrtl.connect %z, %3 : !firrtl.uint, !firrtl.uint
  firrtl.connect %z, %4 : !firrtl.uint, !firrtl.uint
}

// CHECK-LABEL: firrtl.module @PadMuxOperands
firrtl.module @PadMuxOperands(
  in %cond: !firrtl.uint<1>,
  in %ui: !firrtl.uint,
  in %ui11: !firrtl.uint<11>,
  in %ui17: !firrtl.uint<17>,
  out %z: !firrtl.uint
) {
  %c0_ui1 = firrtl.constant 0 : !firrtl.uint<1>
  %c1_ui1 = firrtl.constant 1 : !firrtl.uint<1>

  // Smaller operand should pad to result width.
  // CHECK: %0 = firrtl.pad %ui11, 17 : (!firrtl.uint<11>) -> !firrtl.uint<17>
  // CHECK: %1 = firrtl.mux(%cond, %0, %ui17) : (!firrtl.uint<1>, !firrtl.uint<17>, !firrtl.uint<17>) -> !firrtl.uint<17>
  // CHECK: %2 = firrtl.pad %ui11, 17 : (!firrtl.uint<11>) -> !firrtl.uint<17>
  // CHECK: %3 = firrtl.mux(%cond, %ui17, %2) : (!firrtl.uint<1>, !firrtl.uint<17>, !firrtl.uint<17>) -> !firrtl.uint<17>
  %0 = firrtl.mux(%cond, %ui11, %ui17) : (!firrtl.uint<1>, !firrtl.uint<11>, !firrtl.uint<17>) -> !firrtl.uint<17>
  %1 = firrtl.mux(%cond, %ui17, %ui11) : (!firrtl.uint<1>, !firrtl.uint<17>, !firrtl.uint<11>) -> !firrtl.uint<17>

  // Unknown result width should prevent padding.
  // CHECK: %4 = firrtl.mux(%cond, %ui11, %ui) : (!firrtl.uint<1>, !firrtl.uint<11>, !firrtl.uint) -> !firrtl.uint
  // CHECK: %5 = firrtl.mux(%cond, %ui, %ui11) : (!firrtl.uint<1>, !firrtl.uint, !firrtl.uint<11>) -> !firrtl.uint
  %2 = firrtl.mux(%cond, %ui11, %ui) : (!firrtl.uint<1>, !firrtl.uint<11>, !firrtl.uint) -> !firrtl.uint
  %3 = firrtl.mux(%cond, %ui, %ui11) : (!firrtl.uint<1>, !firrtl.uint, !firrtl.uint<11>) -> !firrtl.uint

  // Padding to equal width operands should enable constant-select folds.
  // CHECK: %6 = firrtl.pad %ui11, 17 : (!firrtl.uint<11>) -> !firrtl.uint<17>
  // CHECK: %7 = firrtl.pad %ui11, 17 : (!firrtl.uint<11>) -> !firrtl.uint<17>
  // CHECK: firrtl.connect %z, %ui17 : !firrtl.uint, !firrtl.uint<17>
  // CHECK: firrtl.connect %z, %6 : !firrtl.uint, !firrtl.uint<17>
  // CHECK: firrtl.connect %z, %7 : !firrtl.uint, !firrtl.uint<17>
  // CHECK: firrtl.connect %z, %ui17 : !firrtl.uint, !firrtl.uint<17>
  %4 = firrtl.mux(%c0_ui1, %ui11, %ui17) : (!firrtl.uint<1>, !firrtl.uint<11>, !firrtl.uint<17>) -> !firrtl.uint<17>
  %5 = firrtl.mux(%c0_ui1, %ui17, %ui11) : (!firrtl.uint<1>, !firrtl.uint<17>, !firrtl.uint<11>) -> !firrtl.uint<17>
  %6 = firrtl.mux(%c1_ui1, %ui11, %ui17) : (!firrtl.uint<1>, !firrtl.uint<11>, !firrtl.uint<17>) -> !firrtl.uint<17>
  %7 = firrtl.mux(%c1_ui1, %ui17, %ui11) : (!firrtl.uint<1>, !firrtl.uint<17>, !firrtl.uint<11>) -> !firrtl.uint<17>

  firrtl.connect %z, %0 : !firrtl.uint, !firrtl.uint<17>
  firrtl.connect %z, %1 : !firrtl.uint, !firrtl.uint<17>
  firrtl.connect %z, %2 : !firrtl.uint, !firrtl.uint
  firrtl.connect %z, %3 : !firrtl.uint, !firrtl.uint
  firrtl.connect %z, %4 : !firrtl.uint, !firrtl.uint<17>
  firrtl.connect %z, %5 : !firrtl.uint, !firrtl.uint<17>
  firrtl.connect %z, %6 : !firrtl.uint, !firrtl.uint<17>
  firrtl.connect %z, %7 : !firrtl.uint, !firrtl.uint<17>
}

// CHECK-LABEL: firrtl.module @regsyncreset
firrtl.module @regsyncreset(in %clock: !firrtl.clock, in %reset: !firrtl.uint<1>, in %foo : !firrtl.uint<2>, out %bar: !firrtl.uint<2>) {
  // CHECK: %[[const:.*]] = firrtl.constant 1
  // CHECK-NEXT: firrtl.regreset %clock, %reset, %[[const]]
  // CHECK-NEXT:  firrtl.connect %bar, %d : !firrtl.uint<2>, !firrtl.uint<2>
  // CHECK-NEXT:  firrtl.connect %d, %foo : !firrtl.uint<2>, !firrtl.uint<2>
  // CHECK-NEXT: }
  %d = firrtl.reg %clock  : !firrtl.uint<2>
  firrtl.connect %bar, %d : !firrtl.uint<2>, !firrtl.uint<2>
  %c1_ui2 = firrtl.constant 1 : !firrtl.uint<2>
  %1 = firrtl.mux(%reset, %c1_ui2, %foo) : (!firrtl.uint<1>, !firrtl.uint<2>, !firrtl.uint<2>) -> !firrtl.uint<2>
  firrtl.connect %d, %1 : !firrtl.uint<2>, !firrtl.uint<2>
}

// CHECK-LABEL: firrtl.module @regsyncreset_no
firrtl.module @regsyncreset_no(in %clock: !firrtl.clock, in %reset: !firrtl.uint<1>, in %foo : !firrtl.uint, out %bar: !firrtl.uint) {
  // CHECK: %[[const:.*]] = firrtl.constant 1
  // CHECK: firrtl.reg %clock
  // CHECK-NEXT:  firrtl.connect %bar, %d : !firrtl.uint, !firrtl.uint
  // CHECK-NEXT:  %0 = firrtl.mux(%reset, %[[const]], %foo) : (!firrtl.uint<1>, !firrtl.uint, !firrtl.uint) -> !firrtl.uint
  // CHECK-NEXT:  firrtl.connect %d, %0 : !firrtl.uint, !firrtl.uint
  // CHECK-NEXT: }
  %d = firrtl.reg %clock  : !firrtl.uint
  firrtl.connect %bar, %d : !firrtl.uint, !firrtl.uint
  %c1_ui2 = firrtl.constant 1 : !firrtl.uint
  %1 = firrtl.mux(%reset, %c1_ui2, %foo) : (!firrtl.uint<1>, !firrtl.uint, !firrtl.uint) -> !firrtl.uint
  firrtl.connect %d, %1 : !firrtl.uint, !firrtl.uint
}

// https://github.com/llvm/circt/issues/1215
// CHECK-LABEL: firrtl.module @dshifts_to_ishifts
firrtl.module @dshifts_to_ishifts(in %a_in: !firrtl.sint<58>,
                                  out %a_out: !firrtl.sint<58>,
                                  in %b_in: !firrtl.uint<8>,
                                  out %b_out: !firrtl.uint<23>,
                                  in %c_in: !firrtl.sint<58>,
                                  out %c_out: !firrtl.sint<58>) {
  // CHECK: %0 = firrtl.bits %a_in 57 to 4 : (!firrtl.sint<58>) -> !firrtl.uint<54>
  // CHECK: %1 = firrtl.asSInt %0 : (!firrtl.uint<54>) -> !firrtl.sint<54>
  // CHECK: %2 = firrtl.pad %1, 58 : (!firrtl.sint<54>) -> !firrtl.sint<58>
  // CHECK: firrtl.connect %a_out, %2 : !firrtl.sint<58>, !firrtl.sint<58>
  %c4_ui10 = firrtl.constant 4 : !firrtl.uint<10>
  %0 = firrtl.dshr %a_in, %c4_ui10 : (!firrtl.sint<58>, !firrtl.uint<10>) -> !firrtl.sint<58>
  firrtl.connect %a_out, %0 : !firrtl.sint<58>, !firrtl.sint<58>

  // CHECK: %3 = firrtl.shl %b_in, 4 : (!firrtl.uint<8>) -> !firrtl.uint<12>
  // CHECK: %4 = firrtl.pad %3, 23 : (!firrtl.uint<12>) -> !firrtl.uint<23>
  // CHECK: firrtl.connect %b_out, %4 : !firrtl.uint<23>, !firrtl.uint<23>
  %c4_ui4 = firrtl.constant 4 : !firrtl.uint<4>
  %1 = firrtl.dshl %b_in, %c4_ui4 : (!firrtl.uint<8>, !firrtl.uint<4>) -> !firrtl.uint<23>
  firrtl.connect %b_out, %1 : !firrtl.uint<23>, !firrtl.uint<23>

  // CHECK: %5 = firrtl.bits %c_in 57 to 57 : (!firrtl.sint<58>) -> !firrtl.uint<1>
  // CHECK: %6 = firrtl.asSInt %5 : (!firrtl.uint<1>) -> !firrtl.sint<1>
  // CHECK: %7 = firrtl.pad %6, 58 : (!firrtl.sint<1>) -> !firrtl.sint<58>
  // CHECK: firrtl.connect %c_out, %7 : !firrtl.sint<58>, !firrtl.sint<58>
  %c438_ui10 = firrtl.constant 438 : !firrtl.uint<10>
  %2 = firrtl.dshr %c_in, %c438_ui10 : (!firrtl.sint<58>, !firrtl.uint<10>) -> !firrtl.sint<58>
  firrtl.connect %c_out, %2 : !firrtl.sint<58>, !firrtl.sint<58>
}

}<|MERGE_RESOLUTION|>--- conflicted
+++ resolved
@@ -1678,19 +1678,11 @@
   %c1_ui1 = firrtl.constant 0 : !firrtl.uint<1>
   %zero_asyncreset = firrtl.asAsyncReset %c1_ui1 : (!firrtl.uint<1>) -> !firrtl.asyncreset
   // CHECK: %bar1 = firrtl.reg %clock : !firrtl.uint<1>
-<<<<<<< HEAD
-  %bar1 = firrtl.regreset %clock, %zero_asyncreset, %c0_ui95  : (!firrtl.clock, !firrtl.asyncreset, !firrtl.uint<95>) -> !firrtl.uint<1>
-
-  %invalid_asyncreset = firrtl.invalidvalue : !firrtl.asyncreset
-  // CHECK: %bar2 = firrtl.reg %clock : !firrtl.uint<1>
-  %bar2 = firrtl.regreset %clock, %invalid_asyncreset, %c0_ui95  : (!firrtl.clock, !firrtl.asyncreset, !firrtl.uint<95>) -> !firrtl.uint<1>
-=======
   %bar1 = firrtl.regreset %clock, %zero_asyncreset, %c0_ui95 : !firrtl.asyncreset, !firrtl.uint<95>, !firrtl.uint<1>
 
   %invalid_asyncreset = firrtl.invalidvalue : !firrtl.asyncreset
   // CHECK: %bar2 = firrtl.reg %clock : !firrtl.uint<1>
   %bar2 = firrtl.regreset %clock, %invalid_asyncreset, %c0_ui95 : !firrtl.asyncreset, !firrtl.uint<95>, !firrtl.uint<1>
->>>>>>> d6dcf37f
 
   firrtl.connect %foo1, %bar1 : !firrtl.uint<1>, !firrtl.uint<1>
   firrtl.connect %foo2, %bar2 : !firrtl.uint<1>, !firrtl.uint<1>
